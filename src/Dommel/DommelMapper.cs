--- conflicted
+++ resolved
@@ -1,1612 +1,990 @@
-<<<<<<< HEAD
-﻿using System;
-using System.Collections.Generic;
-using System.ComponentModel.DataAnnotations;
-using System.Data;
-using System.Linq;
-using System.Reflection;
-using Dapper;
-
-namespace Dommel
-{
-    /// <summary>
-    /// Simple CRUD operations for Dapper.
-    /// </summary>
-    public static class DommelMapper
-    {
-        private static readonly IDictionary<Type, string> _typeTableNameCache = new Dictionary<Type, string>();
-        private static readonly IDictionary<string, string> _columnNameCache = new Dictionary<string, string>();
-        private static readonly IDictionary<Type, PropertyInfo> _typeKeyPropertyCache = new Dictionary<Type, PropertyInfo>();
-        private static readonly IDictionary<Type, PropertyInfo[]> _typePropertiesCache = new Dictionary<Type, PropertyInfo[]>();
-        private static readonly IDictionary<string, ISqlBuilder> _sqlBuilders = new Dictionary<string, ISqlBuilder>
-                                                                                    {
-                                                                                        { "sqlconnection", new SqlServerSqlBuilder() },
-                                                                                        { "sqlceconnection", new SqlServerCeSqlBuilder() },
-                                                                                        { "sqliteconnection", new SqliteSqlBuilder() },
-                                                                                        { "npgsqlconnection", new PostgresSqlBuilder() },
-                                                                                        { "mysqlconnection", new MySqlSqlBuilder() }
-                                                                                    };
-
-        private static readonly IDictionary<Type, string> _getQueryCache = new Dictionary<Type, string>();
-        private static readonly IDictionary<Type, string> _getAllQueryCache = new Dictionary<Type, string>();
-        private static readonly IDictionary<Type, string> _insertQueryCache = new Dictionary<Type, string>();
-        private static readonly IDictionary<Type, string> _updateQueryCache = new Dictionary<Type, string>();
-        private static readonly IDictionary<Type, string> _deleteQueryCache = new Dictionary<Type, string>();
-
-        /// <summary>
-        /// Retrieves the entity of type <typeparamref name="TEntity"/> with the specified id.
-        /// </summary>
-        /// <typeparam name="TEntity">The type of the entity.</typeparam>
-        /// <param name="connection">The connection to the database. This can either be open or closed.</param>
-        /// <param name="id">The id of the entity in the database.</param>
-        /// <returns>The entity with the corresponding id.</returns>
-        public static TEntity Get<TEntity>(this IDbConnection connection, object id) where TEntity : class
-        {
-            var type = typeof (TEntity);
-
-            string sql;
-            if (!_getQueryCache.TryGetValue(type, out sql))
-            {
-                string tableName = Resolvers.Table(type);
-                var keyProperty = Resolvers.KeyProperty(type);
-                string keyColumnName = Resolvers.Column(keyProperty);
-
-                sql = string.Format("select * from {0} where {1} = @Id", tableName, keyColumnName);
-                _getQueryCache[type] = sql;
-            }
-
-            var parameters = new DynamicParameters();
-            parameters.Add("Id", id);
-
-            return connection.Query<TEntity>(sql: sql, param: parameters).FirstOrDefault();
-        }
-
-        /// <summary>
-        /// Retrieves all the entities of type <typeparamref name="TEntity"/>.
-        /// </summary>
-        /// <typeparam name="TEntity">The type of the entity.</typeparam>
-        /// <param name="connection">The connection to the database. This can either be open or closed.</param>
-        /// <param name="buffered">
-        /// A value indicating whether the result of the query should be executed directly, 
-        /// or when the query is materialized (using <c>ToList()</c> for example). 
-        /// </param>
-        /// <returns>A collection of entities of type <typeparamref name="TEntity"/>.</returns>
-        public static IEnumerable<TEntity> GetAll<TEntity>(this IDbConnection connection, bool buffered = true) where TEntity : class
-        {
-            var type = typeof (TEntity);
-
-            string sql;
-            if (!_getAllQueryCache.TryGetValue(type, out sql))
-            {
-                string tableName = Resolvers.Table(type);
-                sql = string.Format("select * from {0}", tableName);
-                _getAllQueryCache[type] = sql;
-            }
-
-            return connection.Query<TEntity>(sql: sql, buffered: buffered);
-        }
-
-        /// <summary>
-        /// Inserts the specified entity into the database and returns the id.
-        /// </summary>
-        /// <typeparam name="TEntity">The type of the entity.</typeparam>
-        /// <param name="connection">The connection to the database. This can either be open or closed.</param>
-        /// <param name="entity">The entity to be inserted.</param>
-        /// <param name="transaction">Optional transaction for the command.</param>
-        /// <returns>The id of the inserted entity.</returns>
-        public static int Insert<TEntity>(this IDbConnection connection, TEntity entity, IDbTransaction transaction = null) where TEntity : class
-        {
-            var type = typeof (TEntity);
-
-            string sql;
-            if (!_insertQueryCache.TryGetValue(type, out sql))
-            {
-                string tableName = Resolvers.Table(type);
-                var keyProperty = Resolvers.KeyProperty(type);
-                var typeProperties = Resolvers.Properties(type).Where(p => p != keyProperty).ToList();
-
-                string[] columnNames = typeProperties.Select(Resolvers.Column).ToArray();
-                string[] paramNames = typeProperties.Select(p => "@" + p.Name).ToArray();
-
-                var builder = GetBuilder(connection);
-
-                sql = builder.BuildInsert(tableName, columnNames, paramNames, keyProperty);
-
-                _insertQueryCache[type] = sql;
-            }
-
-            var result = connection.Query<int>(sql, entity, transaction);
-            return result.Single();
-        }
-
-        /// <summary>
-        /// Updates the values of the specified entity in the database. 
-        /// The return value indicates whether the operation succeeded.
-        /// </summary>
-        /// <typeparam name="TEntity">The type of the entity.</typeparam>
-        /// <param name="connection">The connection to the database. This can either be open or closed.</param>
-        /// <param name="entity">The entity in the database.</param>
-        /// <param name="transaction">Optional transaction for the command.</param>
-        /// <returns>A value indicating whether the update operation succeeded.</returns>
-        public static bool Update<TEntity>(this IDbConnection connection, TEntity entity, IDbTransaction transaction = null)
-        {
-            var type = typeof (TEntity);
-
-            string sql;
-            if (!_updateQueryCache.TryGetValue(type, out sql))
-            {
-                string tableName = Resolvers.Table(type);
-                var keyProperty = Resolvers.KeyProperty(type);
-                var typeProperties = Resolvers.Properties(type).Where(p => p != keyProperty).ToList();
-
-                string[] columnNames = typeProperties.Select(p => string.Format("{0} = @{1}", Resolvers.Column(p), p.Name)).ToArray();
-
-                sql = string.Format("update {0} set {1} where {2} = @{3}",
-                    tableName,
-                    string.Join(", ", columnNames),
-                    _columnNameResolver.ResolveColumnName(keyProperty),
-                    keyProperty.Name);
-
-                _updateQueryCache[type] = sql;
-            }
-
-            return connection.Execute(sql, entity, transaction) > 0;
-        }
-
-        /// <summary>
-        /// Deletes the specified entity from the database. 
-        /// Returns a value indicating whether the operation succeeded.
-        /// </summary>
-        /// <typeparam name="TEntity">The type of the entity.</typeparam>
-        /// <param name="connection">The connection to the database. This can either be open or closed.</param>
-        /// <param name="entity">The entity to be deleted.</param>
-        /// <param name="transaction">Optional transaction for the command.</param>
-        /// <returns>A value indicating whether the delete operation succeeded.</returns>
-        public static bool Delete<TEntity>(this IDbConnection connection, TEntity entity, IDbTransaction transaction = null)
-        {
-            var type = typeof (TEntity);
-
-            string sql;
-            if (!_deleteQueryCache.TryGetValue(type, out sql))
-            {
-                string tableName = Resolvers.Table(type);
-                var keyProperty = Resolvers.KeyProperty(type);
-                string keyColumnName = Resolvers.Column(keyProperty);
-
-                sql = string.Format("delete from {0} where {1} = @{2}", tableName, keyColumnName, keyProperty.Name);
-
-                _deleteQueryCache[type] = sql;
-            }
-
-            return connection.Execute(sql, entity, transaction) > 0;
-        }
-
-        /// <summary>
-        /// Helper class for retrieving type metadata to build sql queries using configured resolvers.
-        /// </summary>
-        public static class Resolvers
-        {
-            /// <summary>
-            /// Gets the key property for the specified type, using the configured <see cref="DommelMapper.IKeyPropertyResolver"/>.
-            /// </summary>
-            /// <param name="type">The <see cref="System.Type"/> to get the key property for.</param>
-            /// <returns>The key property for <paramref name="type"/>.</returns>
-            public static PropertyInfo KeyProperty(Type type)
-            {
-                PropertyInfo keyProperty;
-                if (!_typeKeyPropertyCache.TryGetValue(type, out keyProperty))
-                {
-                    keyProperty = _keyPropertyResolver.ResolveKeyProperty(type);
-                    _typeKeyPropertyCache[type] = keyProperty;
-                }
-
-                return keyProperty;
-            }
-
-            /// <summary>
-            /// Gets the properties to be mapped for the specified type, using the configured <see cref="DommelMapper.IPropertyResolver"/>.
-            /// </summary>
-            /// <param name="type">The <see cref="System.Type"/> to get the properties from.</param>
-            /// <returns>>The collection of to be mapped properties of <paramref name="type"/>.</returns>
-            public static IEnumerable<PropertyInfo> Properties(Type type)
-            {
-                PropertyInfo[] properties;
-                if (!_typePropertiesCache.TryGetValue(type, out properties))
-                {
-                    properties = _propertyResolver.ResolveProperties(type).ToArray();
-                    _typePropertiesCache[type] = properties;
-                }
-
-                return properties;
-            }
-
-            /// <summary>
-            /// Gets the name of the table in the database for the specified type, 
-            /// using the configured <see cref="DommelMapper.ITableNameResolver"/>.
-            /// </summary>
-            /// <param name="type">The <see cref="System.Type"/> to get the table name for.</param>
-            /// <returns>The table name in the database for <paramref name="type"/>.</returns>
-            public static string Table(Type type)
-            {
-                string name;
-                if (!_typeTableNameCache.TryGetValue(type, out name))
-                {
-                    name = _tableNameResolver.ResolveTableName(type);
-                    _typeTableNameCache[type] = name;
-                }
-                return name;
-            }
-
-            /// <summary>
-            /// Gets the name of the column in the database for the specified type,
-            /// using the configured <see cref="T:DommelMapper.IColumnNameResolver"/>.
-            /// </summary>
-            /// <param name="propertyInfo">The <see cref="System.Reflection.PropertyInfo"/> to get the column name for.</param>
-            /// <returns>The column name in the database for <paramref name="propertyInfo"/>.</returns>
-            public static string Column(PropertyInfo propertyInfo)
-            {
-                string key = string.Format("{0}.{1}", propertyInfo.DeclaringType, propertyInfo.Name);
-
-                string columnName;
-                if (!_columnNameCache.TryGetValue(key, out columnName))
-                {
-                    columnName = _columnNameResolver.ResolveColumnName(propertyInfo);
-                    _columnNameCache[key] = columnName;
-                }
-
-                return columnName;
-            }
-
-            /// <summary>
-            /// Provides access to default resolver implementations.
-            /// </summary>
-            public static class Default
-            {
-                /// <summary>
-                /// The default column name resolver.
-                /// </summary>
-                public static readonly IColumnNameResolver ColumnNameResolver = new DefaultColumnNameResolver();
-
-                /// <summary>
-                /// The default property resolver.
-                /// </summary>
-                public static readonly IPropertyResolver PropertyResolver = new DefaultPropertyResolver();
-
-                /// <summary>
-                /// The default key property resolver.
-                /// </summary>
-                public static readonly IKeyPropertyResolver KeyPropertyResolver = new DefaultKeyPropertyResolver();
-
-                /// <summary>
-                /// The default table name resolver.
-                /// </summary>
-                public static readonly ITableNameResolver TableNameResolver = new DefaultTableNameResolver();
-            }
-        }
-
-        #region Property resolving
-        private static IPropertyResolver _propertyResolver = new DefaultPropertyResolver();
-
-        /// <summary>
-        /// Defines methods for resolving the properties of entities. 
-        /// Custom implementations can be registerd with <see cref="M:SetPropertyResolver()"/>.
-        /// </summary>
-        public interface IPropertyResolver
-        {
-            /// <summary>
-            /// Resolves the properties to be mapped for the specified type.
-            /// </summary>
-            /// <param name="type">The type to resolve the properties to be mapped for.</param>
-            /// <returns>A collection of <see cref="PropertyInfo"/>'s of the <paramref name="type"/>.</returns>
-            IEnumerable<PropertyInfo> ResolveProperties(Type type);
-        }
-
-        /// <summary>
-        /// Sets the <see cref="DommelMapper.IPropertyResolver"/> implementation for resolving key of entities.
-        /// </summary>
-        /// <param name="propertyResolver">An instance of <see cref="DommelMapper.IPropertyResolver"/>.</param>
-        public static void SetPropertyResolver(IPropertyResolver propertyResolver)
-        {
-            _propertyResolver = propertyResolver;
-        }
-
-        /// <summary>
-        /// Represents the base class for property resolvers.
-        /// </summary>
-        public abstract class PropertyResolverBase : IPropertyResolver
-        {
-            private static readonly HashSet<Type> _primitiveTypes = new HashSet<Type>
-                                                                        {
-                                                                            typeof (object),
-                                                                            typeof (string),
-                                                                            typeof (decimal),
-                                                                            typeof (double),
-                                                                            typeof (float),
-                                                                            typeof (DateTime),
-                                                                            typeof (TimeSpan)
-                                                                        };
-
-            /// <summary>
-            /// Resolves the properties to be mapped for the specified type.
-            /// </summary>
-            /// <param name="type">The type to resolve the properties to be mapped for.</param>
-            /// <returns>A collection of <see cref="PropertyInfo"/>'s of the <paramref name="type"/>.</returns>
-            public abstract IEnumerable<PropertyInfo> ResolveProperties(Type type);
-
-            /// <summary>
-            /// Gets a collection of types that are considered 'primitive' for Dommel but are not for the CLR.
-            /// Override this if you need your own implementation of this.
-            /// </summary>
-            protected virtual HashSet<Type> PrimitiveTypes
-            {
-                get
-                {
-                    return _primitiveTypes;
-                }
-            }
-
-            /// <summary>
-            /// Filters the complex types from the specified collection of properties.
-            /// </summary>
-            /// <param name="properties">A collection of properties.</param>
-            /// <returns>The properties that are considered 'primitive' of <paramref name="properties"/>.</returns>
-            protected virtual IEnumerable<PropertyInfo> FilterComplexTypes(IEnumerable<PropertyInfo> properties)
-            {
-                foreach (var property in properties)
-                {
-                    Type type = property.PropertyType;
-                    type = Nullable.GetUnderlyingType(type) ?? type;
-
-                    if (type.IsPrimitive)
-                    {
-                        yield return property;
-                    }
-                    else if (PrimitiveTypes.Contains(type))
-                    {
-                        yield return property;
-                    }
-                }
-            }
-        }
-
-        /// <summary>
-        /// Default implemenation of the <see cref="DommelMapper.IPropertyResolver"/> interface.
-        /// </summary>
-        public class DefaultPropertyResolver : PropertyResolverBase
-        {
-            public override IEnumerable<PropertyInfo> ResolveProperties(Type type)
-            {
-                return FilterComplexTypes(type.GetProperties());
-            }
-        }
-        #endregion
-
-        #region Key property resolving
-        private static IKeyPropertyResolver _keyPropertyResolver = new DefaultKeyPropertyResolver();
-
-        /// <summary>
-        /// Sets the <see cref="DommelMapper.IKeyPropertyResolver"/> implementation for resolving key properties of entities.
-        /// </summary>
-        /// <param name="resolver">An instance of <see cref="DommelMapper.IKeyPropertyResolver"/>.</param>
-        public static void SetKeyPropertyResolver(IKeyPropertyResolver resolver)
-        {
-            _keyPropertyResolver = resolver;
-        }
-
-        /// <summary>
-        /// Defines methods for resolving the key property of entities. 
-        /// Custom implementations can be registerd with <see cref="M:SetKeyPropertyResolver()"/>.
-        /// </summary>
-        public interface IKeyPropertyResolver
-        {
-            /// <summary>
-            /// Resolves the key property for the specified type.
-            /// </summary>
-            /// <param name="type">The type to resolve the key property for.</param>
-            /// <returns>A <see cref="PropertyInfo"/> instance of the key property of <paramref name="type"/>.</returns>
-            PropertyInfo ResolveKeyProperty(Type type);
-        }
-
-        /// <summary>
-        /// Implements the <see cref="DommelMapper.IKeyPropertyResolver"/> interface by resolving key properties
-        /// with the [Key] attribute or with the name 'Id'.
-        /// </summary>
-        public class DefaultKeyPropertyResolver : IKeyPropertyResolver
-        {
-            /// <summary>
-            /// Finds the key property by looking for a property with the [Key] attribute or with the name 'Id'.
-            /// </summary>
-            public virtual PropertyInfo ResolveKeyProperty(Type type)
-            {
-                List<PropertyInfo> allProps = Resolvers.Properties(type).ToList();
-
-                // Look for properties with the [Key] attribute.
-                List<PropertyInfo> keyProps = allProps.Where(p => p.GetCustomAttributes(true).Any(a => a is KeyAttribute)).ToList();
-
-                if (keyProps.Count == 0)
-                {
-                    // Search for properties named as 'Id' as fallback.
-                    keyProps = allProps.Where(p => p.Name.Equals("Id", StringComparison.OrdinalIgnoreCase)).ToList();
-                }
-
-                if (keyProps.Count == 0)
-                {
-                    throw new Exception(string.Format("Could not find the key property for type '{0}'.", type.FullName));
-                }
-
-                if (keyProps.Count > 1)
-                {
-                    throw new Exception(string.Format("Multiple key properties were found for type '{0}'.", type.FullName));
-                }
-
-                return keyProps[0];
-            }
-        }
-        #endregion
-
-        #region Table name resolving
-        private static ITableNameResolver _tableNameResolver = new DefaultTableNameResolver();
-
-        /// <summary>
-        /// Sets the <see cref="T:Dommel.ITableNameResolver"/> implementation for resolving table names for entities.
-        /// </summary>
-        /// <param name="resolver">An instance of <see cref="T:Dommel.ITableNameResolver"/>.</param>
-        public static void SetTableNameResolver(ITableNameResolver resolver)
-        {
-            _tableNameResolver = resolver;
-        }
-
-        /// <summary>
-        /// Defines methods for resolving table names of entities. 
-        /// Custom implementations can be registerd with <see cref="M:SetTableNameResolver()"/>.
-        /// </summary>
-        public interface ITableNameResolver
-        {
-            /// <summary>
-            /// Resolves the table name for the specified type.
-            /// </summary>
-            /// <param name="type">The type to resolve the table name for.</param>
-            /// <returns>A string containing the resolved table name for for <paramref name="type"/>.</returns>
-            string ResolveTableName(Type type);
-        }
-
-        /// <summary>
-        /// Implements the <see cref="T:Dommel.ITableNameResolver"/> interface by resolving table names 
-        /// by making the type name plural and removing the 'I' prefix for interfaces. 
-        /// </summary>
-        public class DefaultTableNameResolver : ITableNameResolver
-        {
-            /// <summary>
-            /// Resolves the table name by making the type plural (+ 's', Product -> Products) 
-            /// and removing the 'I' prefix for interfaces.
-            /// </summary>
-            public virtual string ResolveTableName(Type type)
-            {
-                string name = type.Name + "s";
-
-                if (type.IsInterface && name.StartsWith("I"))
-                {
-                    name = name.Substring(1);
-                }
-
-                // todo: add [Table] attribute support.
-                return name;
-            }
-        }
-        #endregion
-
-        #region Column name resolving
-        private static IColumnNameResolver _columnNameResolver = new DefaultColumnNameResolver();
-
-        /// <summary>
-        /// Sets the <see cref="T:Dommel.IColumnNameResolver"/> implementation for resolving column names.
-        /// </summary>
-        /// <param name="resolver">An instance of <see cref="T:Dommel.IColumnNameResolver"/>.</param>
-        public static void SetColumnNameResolver(IColumnNameResolver resolver)
-        {
-            _columnNameResolver = resolver;
-        }
-
-        /// <summary>
-        /// Defines methods for resolving column names for entities. 
-        /// Custom implementations can be registerd with <see cref="M:SetColumnNameResolver()"/>.
-        /// </summary>
-        public interface IColumnNameResolver
-        {
-            /// <summary>
-            /// Resolves the column name for the specified property.
-            /// </summary>
-            /// <param name="propertyInfo">The property of the entity.</param>
-            /// <returns>The column name for the property.</returns>
-            string ResolveColumnName(PropertyInfo propertyInfo);
-        }
-
-        /// <summary>
-        /// Implements the <see cref="DommelMapper.IKeyPropertyResolver"/>.
-        /// </summary>
-        public class DefaultColumnNameResolver : IColumnNameResolver
-        {
-            /// <summary>
-            /// Resolves the column name for the property. This is just the name of the property.
-            /// </summary>
-            public virtual string ResolveColumnName(PropertyInfo propertyInfo)
-            {
-                return propertyInfo.Name;
-            }
-        }
-        #endregion
-
-        #region Sql builders
-        /// <summary>
-        /// Adds a custom implementation of <see cref="T:DommelMapper.ISqlBuilder"/> 
-        /// for the specified ADO.NET connection type.
-        /// </summary>
-        /// <param name="connectionType">
-        /// The ADO.NET conncetion type to use the <paramref name="builder"/> with. 
-        /// Example: <c>typeof(SqlConnection)</c>.
-        /// </param>
-        /// <param name="builder">An implementation of the <see cref="T:DommelMapper.ISqlBuilder interface"/>.</param>
-        public static void AddSqlBuilder(Type connectionType, ISqlBuilder builder)
-        {
-            _sqlBuilders[connectionType.Name.ToLower()] = builder;
-        }
-
-        private static ISqlBuilder GetBuilder(IDbConnection connection)
-        {
-            string connectionName = connection.GetType().Name.ToLower();
-            ISqlBuilder builder;
-            return _sqlBuilders.TryGetValue(connectionName, out builder) ? builder : new SqlServerSqlBuilder();
-        }
-
-        /// <summary>
-        /// Defines methods for building specialized SQL queries.
-        /// </summary>
-        public interface ISqlBuilder
-        {
-            /// <summary>
-            /// Builds an insert query using the specified table name, column names and parameter names. 
-            /// A query to fetch the new id will be included as well.
-            /// </summary>
-            /// <param name="tableName">The name of the table to query.</param>
-            /// <param name="columnNames">The names of the columns in the table.</param>
-            /// <param name="paramNames">The names of the parameters in the database command.</param>
-            /// <param name="keyProperty">The key property. This can be used to query a specific column for the new id. This is optional.</param>
-            /// <returns>An insert query including a query to fetch the new id.</returns>
-            string BuildInsert(string tableName, string[] columnNames, string[] paramNames, PropertyInfo keyProperty);
-        }
-
-        private sealed class SqlServerSqlBuilder : ISqlBuilder
-        {
-            public string BuildInsert(string tableName, string[] columnNames, string[] paramNames, PropertyInfo keyProperty)
-            {
-                return string.Format("set nocount on insert into {0} ({1}) values ({2}) select cast(scope_identity() as int)",
-                    tableName,
-                    string.Join(", ", columnNames),
-                    string.Join(", ", paramNames));
-            }
-        }
-
-        private sealed class SqlServerCeSqlBuilder : ISqlBuilder
-        {
-            public string BuildInsert(string tableName, string[] columnNames, string[] paramNames, PropertyInfo keyProperty)
-            {
-                return string.Format("insert into {0} ({1}) values ({2}) select cast(@@IDENTITY as int)",
-                    tableName,
-                    string.Join(", ", columnNames),
-                    string.Join(", ", paramNames));
-            }
-        }
-
-        private sealed class SqliteSqlBuilder : ISqlBuilder
-        {
-            public string BuildInsert(string tableName, string[] columnNames, string[] paramNames, PropertyInfo keyProperty)
-            {
-                return string.Format("insert into {0} ({1}) values ({2}); select last_insert_rowid() id",
-                    tableName,
-                    string.Join(", ", columnNames),
-                    string.Join(", ", paramNames));
-            }
-        }
-
-        private sealed class MySqlSqlBuilder : ISqlBuilder
-        {
-            public string BuildInsert(string tableName, string[] columnNames, string[] paramNames, PropertyInfo keyProperty)
-            {
-                return string.Format("insert into {0} ({1}) values ({2}) select LAST_INSERT_ID() id",
-                    tableName,
-                    string.Join(", ", columnNames),
-                    string.Join(", ", paramNames));
-            }
-        }
-
-        private sealed class PostgresSqlBuilder : ISqlBuilder
-        {
-            public string BuildInsert(string tableName, string[] columnNames, string[] paramNames, PropertyInfo keyProperty)
-            {
-                string sql = string.Format("insert into {0} ({1}) values ({2}) select last_insert_rowid() id",
-                    tableName,
-                    string.Join(", ", columnNames),
-                    string.Join(", ", paramNames));
-
-                if (keyProperty != null)
-                {
-                    string keyColumnName = Resolvers.Column(keyProperty);
-
-                    sql += " RETURNING " + keyColumnName;
-                }
-                else
-                {
-                    // todo: what behavior is desired here?
-                    throw new Exception("A key property is required for the PostgresSqlBuilder.");
-                }
-
-                return sql;
-            }
-        }
-        #endregion
-    }
-}
-=======
-﻿using System;
-using System.Collections.Generic;
-using System.ComponentModel.DataAnnotations;
-using System.Data;
-using System.Linq;
-using System.Linq.Expressions;
-using System.Reflection;
-using System.Text;
-using Dapper;
-
-namespace Dommel
-{
-    /// <summary>
-    /// Simple CRUD operations for Dapper.
-    /// </summary>
-    public static class DommelMapper
-    {
-        private static readonly IDictionary<Type, string> _typeTableNameCache = new Dictionary<Type, string>();
-        private static readonly IDictionary<string, string> _columnNameCache = new Dictionary<string, string>();
-        private static readonly IDictionary<Type, PropertyInfo> _typeKeyPropertyCache = new Dictionary<Type, PropertyInfo>();
-        private static readonly IDictionary<Type, PropertyInfo[]> _typePropertiesCache = new Dictionary<Type, PropertyInfo[]>();
-        private static readonly IDictionary<string, ISqlBuilder> _sqlBuilders = new Dictionary<string, ISqlBuilder>
-                                                                                    {
-                                                                                        { "sqlconnection", new SqlServerSqlBuilder() },
-                                                                                        { "sqlceconnection", new SqlServerCeSqlBuilder() },
-                                                                                        { "sqliteconnection", new SqliteSqlBuilder() },
-                                                                                        { "npgsqlconnection", new PostgresSqlBuilder() },
-                                                                                        { "mysqlconnection", new MySqlSqlBuilder() }
-                                                                                    };
-
-        private static readonly IDictionary<Type, string> _getQueryCache = new Dictionary<Type, string>();
-        private static readonly IDictionary<Type, string> _getAllQueryCache = new Dictionary<Type, string>();
-        private static readonly IDictionary<Type, string> _insertQueryCache = new Dictionary<Type, string>();
-        private static readonly IDictionary<Type, string> _updateQueryCache = new Dictionary<Type, string>();
-        private static readonly IDictionary<Type, string> _deleteQueryCache = new Dictionary<Type, string>();
-
-        /// <summary>
-        /// Retrieves the entity of type <typeparamref name="TEntity"/> with the specified id.
-        /// </summary>
-        /// <typeparam name="TEntity">The type of the entity.</typeparam>
-        /// <param name="connection">The connection to the database. This can either be open or closed.</param>
-        /// <param name="id">The id of the entity in the database.</param>
-        /// <returns>The entity with the corresponding id.</returns>
-        public static TEntity Get<TEntity>(this IDbConnection connection, object id) where TEntity : class
-        {
-            var type = typeof (TEntity);
-
-            string sql;
-            if (!_getQueryCache.TryGetValue(type, out sql))
-            {
-                string tableName = Resolvers.Table(type);
-                var keyProperty = Resolvers.KeyProperty(type);
-                string keyColumnName = Resolvers.Column(keyProperty);
-
-                sql = string.Format("select * from {0} where {1} = @Id", tableName, keyColumnName);
-                _getQueryCache[type] = sql;
-            }
-
-            var parameters = new DynamicParameters();
-            parameters.Add("Id", id);
-
-            return connection.Query<TEntity>(sql: sql, param: parameters).FirstOrDefault();
-        }
-
-        /// <summary>
-        /// Retrieves all the entities of type <typeparamref name="TEntity"/>.
-        /// </summary>
-        /// <typeparam name="TEntity">The type of the entity.</typeparam>
-        /// <param name="connection">The connection to the database. This can either be open or closed.</param>
-        /// <param name="buffered">
-        /// A value indicating whether the result of the query should be executed directly, 
-        /// or when the query is materialized (using <c>ToList()</c> for example). 
-        /// </param>
-        /// <returns>A collection of entities of type <typeparamref name="TEntity"/>.</returns>
-        public static IEnumerable<TEntity> GetAll<TEntity>(this IDbConnection connection, bool buffered = true) where TEntity : class
-        {
-            var type = typeof (TEntity);
-
-            string sql;
-            if (!_getAllQueryCache.TryGetValue(type, out sql))
-            {
-                string tableName = Resolvers.Table(type);
-                sql = string.Format("select * from {0}", tableName);
-                _getAllQueryCache[type] = sql;
-            }
-
-            return connection.Query<TEntity>(sql: sql, buffered: buffered);
-        }
-
-        /// <summary>
-        /// Selects all the entities matching the specified predicate.
-        /// </summary>
-        /// <typeparam name="TEntity">The type of the entity.</typeparam>
-        /// <param name="connection">The connection to the database. This can either be open or closed.</param>
-        /// <param name="predicate">A predicate to filter the results.</param>
-        /// <param name="buffered">
-        /// A value indicating whether the result of the query should be executed directly, 
-        /// or when the query is materialized (using <c>ToList()</c> for example). 
-        /// </param>
-        /// <returns>A collection of entities of type <typeparamref name="TEntity"/> matching the specified <paramref name="predicate"/>.</returns>
-        public static IEnumerable<TEntity> Select<TEntity>(this IDbConnection connection, Expression<Func<TEntity, bool>> predicate, bool buffered = true)
-        {
-            var type = typeof (TEntity);
-
-            string sql;
-            if (!_getAllQueryCache.TryGetValue(type, out sql))
-            {
-                string tableName = Resolvers.Table(type);
-                sql = string.Format("select * from {0}", tableName);
-                _getAllQueryCache[type] = sql;
-            }
-
-            DynamicParameters parameters;
-            sql += new SqlExpression<TEntity>()
-                .Where(predicate)
-                .ToSql(out parameters);
-
-            return connection.Query<TEntity>(sql: sql, param: parameters, buffered: buffered);
-        }
-
-        /// <summary>
-        /// Represents a typed SQL expression.
-        /// </summary>
-        /// <typeparam name="TEntity">The type of the entity.</typeparam>
-        public class SqlExpression<TEntity>
-        {
-            private readonly StringBuilder _whereBuilder = new StringBuilder();
-            private readonly DynamicParameters _parameters = new DynamicParameters();
-            private int _parameterIndex;
-
-            /// <summary>
-            /// Builds a SQL expression for the specified filter expression.
-            /// </summary>
-            /// <param name="expression">The filter expression on the entity.</param>
-            /// <returns>The current <see cref="DommelMapper.SqlExpression&lt;TEntity&gt;"/> instance.</returns>
-            public virtual SqlExpression<TEntity> Where(Expression<Func<TEntity, bool>> expression)
-            {
-                AppendToWhere("and", expression);
-                return this;
-            }
-
-            private void AppendToWhere(string conditionOperator, Expression expression)
-            {
-                string sqlExpression = VisitExpression(expression).ToString();
-                AppendToWhere(conditionOperator, sqlExpression);
-            }
-
-            private void AppendToWhere(string conditionOperator, string sqlExpression)
-            {
-                if (_whereBuilder.Length == 0)
-                {
-                    _whereBuilder.Append(" where ");
-                }
-                else
-                {
-                    _whereBuilder.AppendFormat(" {0} ", conditionOperator);
-                }
-
-                _whereBuilder.Append(sqlExpression);
-            }
-
-            /// <summary>
-            /// Visits the expression.
-            /// </summary>
-            /// <param name="expression">The expression to visit.</param>
-            /// <returns>The result of the visit.</returns>
-            protected virtual object VisitExpression(Expression expression)
-            {
-                switch (expression.NodeType)
-                {
-                    case ExpressionType.Lambda:
-                        return VisitLambda(expression as LambdaExpression);
-
-                    case ExpressionType.LessThan:
-                    case ExpressionType.LessThanOrEqual:
-                    case ExpressionType.GreaterThan:
-                    case ExpressionType.GreaterThanOrEqual:
-                    case ExpressionType.Equal:
-                    case ExpressionType.NotEqual:
-                    case ExpressionType.And:
-                    case ExpressionType.AndAlso:
-                    case ExpressionType.Or:
-                    case ExpressionType.OrElse:
-                        return VisitBinary((BinaryExpression)expression);
-
-                    case ExpressionType.Convert:
-                    case ExpressionType.Not:
-                        return VisitUnary((UnaryExpression)expression);
-
-                    case ExpressionType.New:
-                        return VisitNew((NewExpression)expression);
-
-                    case ExpressionType.MemberAccess:
-                        return VisitMemberAccess((MemberExpression)expression);
-
-                    case ExpressionType.Constant:
-                        return VisitConstantExpression((ConstantExpression)expression);
-                }
-
-                return expression;
-            }
-
-            /// <summary>
-            /// Processes a lambda expression.
-            /// </summary>
-            /// <param name="epxression">The lambda expression.</param>
-            /// <returns>The result of the processing.</returns>
-            protected virtual object VisitLambda(LambdaExpression epxression)
-            {
-                if (epxression.Body.NodeType == ExpressionType.MemberAccess)
-                {
-                    var member = epxression.Body as MemberExpression;
-                    if (member.Expression != null)
-                    {
-                        return string.Format("{0} = '1'", VisitMemberAccess(member));
-                    }
-                }
-
-                return VisitExpression(epxression.Body);
-            }
-
-            /// <summary>
-            /// Processes a binary expression.
-            /// </summary>
-            /// <param name="expression">The binary expression.</param>
-            /// <returns>The result of the processing.</returns>
-            protected virtual object VisitBinary(BinaryExpression expression)
-            {
-                object left, right;
-                string operand = BindOperant(expression.NodeType);
-                if (operand == "and" || operand == "or")
-                {
-                    // Left side.
-                    var member = expression.Left as MemberExpression;
-                    if (member != null &&
-                        member.Expression != null &&
-                        member.Expression.NodeType == ExpressionType.Parameter)
-                    {
-                        left = string.Format("{0} = '1'", VisitMemberAccess(member));
-                    }
-                    else
-                    {
-                        left = VisitExpression(expression.Left);
-                    }
-
-                    // Right side.
-                    member = expression.Right as MemberExpression;
-                    if (member != null &&
-                        member.Expression != null &&
-                        member.Expression.NodeType == ExpressionType.Parameter)
-                    {
-                        right = string.Format("{0} = '1'", VisitMemberAccess(member));
-                    }
-                    else
-                    {
-                        right = VisitExpression(expression.Right);
-                    }
-                }
-                else
-                {
-                    // It's a single expression.
-                    left = VisitExpression(expression.Left);
-                    right = VisitExpression(expression.Right);
-
-                    string paramName = "p" + _parameterIndex++;
-                    _parameters.Add(paramName, value: right);
-                    return string.Format("{0} {1} @{2}", left, operand, paramName);
-                }
-
-                return string.Format("{0} {1} {2}", left, operand, right);
-            }
-
-            /// <summary>
-            /// Processes a unary expression.
-            /// </summary>
-            /// <param name="expression">The unary expression.</param>
-            /// <returns>The result of the processing.</returns>
-            protected virtual object VisitUnary(UnaryExpression expression)
-            {
-                switch (expression.NodeType)
-                {
-                    case ExpressionType.Not:
-                        var o = VisitExpression(expression.Operand);
-                        if (!(o is string))
-                        {
-                            return !(bool)o;
-                        }
-
-                        var memberExpression = expression.Operand as MemberExpression;
-                        if (memberExpression != null &&
-                            Resolvers.Properties(memberExpression.Expression.Type).Any(p => p.Name == (string)o))
-                        {
-                            o = string.Format("{0} = '1'", o);
-                        }
-
-                        return string.Format("not ({0})", o);
-                    case ExpressionType.Convert:
-                        if (expression.Method != null)
-                        {
-                            return Expression.Lambda(expression).Compile().DynamicInvoke();
-                        }
-                        break;
-                }
-
-                return VisitExpression(expression.Operand);
-            }
-
-            /// <summary>
-            /// Processes a new expression.
-            /// </summary>
-            /// <param name="expression">The new expression.</param>
-            /// <returns>The result of the processing.</returns>
-            protected virtual object VisitNew(NewExpression expression)
-            {
-                var member = Expression.Convert(expression, typeof (object));
-                var lambda = Expression.Lambda<Func<object>>(member);
-                var getter = lambda.Compile();
-                return getter();
-            }
-
-            /// <summary>
-            /// Processes a member access expression.
-            /// </summary>
-            /// <param name="expression">The member access expression.</param>
-            /// <returns>The result of the processing.</returns>
-            protected virtual object VisitMemberAccess(MemberExpression expression)
-            {
-                if (expression.Expression != null && expression.Expression.NodeType == ExpressionType.Parameter)
-                {
-                    return MemberToColumn(expression);
-                }
-
-                var member = Expression.Convert(expression, typeof (object));
-                var lambda = Expression.Lambda<Func<object>>(member);
-                var getter = lambda.Compile();
-                return getter();
-            }
-
-            /// <summary>
-            /// Processes a constant expression.
-            /// </summary>
-            /// <param name="expression">The constant expression.</param>
-            /// <returns>The result of the processing.</returns>
-            protected virtual object VisitConstantExpression(ConstantExpression expression)
-            {
-                return expression.Value ?? "null";
-            }
-
-            /// <summary>
-            /// Proccesses a member expression.
-            /// </summary>
-            /// <param name="expression">The member expression.</param>
-            /// <returns>The result of the processing.</returns>
-            protected virtual string MemberToColumn(MemberExpression expression)
-            {
-                return Resolvers.Column((PropertyInfo)expression.Member);
-            }
-
-            /// <summary>
-            /// Returns the expression operand for the specified expression type. 
-            /// </summary>
-            /// <param name="expressionType">The expression type for node of an expression tree.</param>
-            /// <returns>The expression operand equivalent of the <paramref name="expressionType"/>.</returns>
-            protected virtual string BindOperant(ExpressionType expressionType)
-            {
-                switch (expressionType)
-                {
-                    case ExpressionType.Equal:
-                        return "=";
-                    case ExpressionType.NotEqual:
-                        return "<>";
-                    case ExpressionType.GreaterThan:
-                        return ">";
-                    case ExpressionType.GreaterThanOrEqual:
-                        return ">=";
-                    case ExpressionType.LessThan:
-                        return "<";
-                    case ExpressionType.LessThanOrEqual:
-                        return "<=";
-                    case ExpressionType.AndAlso:
-                        return "and";
-                    case ExpressionType.OrElse:
-                        return "or";
-                    case ExpressionType.Add:
-                        return "+";
-                    case ExpressionType.Subtract:
-                        return "-";
-                    case ExpressionType.Multiply:
-                        return "*";
-                    case ExpressionType.Divide:
-                        return "/";
-                    case ExpressionType.Modulo:
-                        return "MOD";
-                    case ExpressionType.Coalesce:
-                        return "COALESCE";
-                    default:
-                        return expressionType.ToString();
-                }
-            }
-
-            /// <summary>
-            /// Returns the current SQL query.
-            /// </summary>
-            /// <returns>The current SQL query.</returns>
-            public string ToSql()
-            {
-                return _whereBuilder.ToString();
-            }
-
-            /// <summary>
-            /// Returns the current SQL query.
-            /// </summary>
-            /// <param name="parameters">When this method returns, contains the parameters for the query.</param>
-            /// <returns>The current SQL query.</returns>
-            public string ToSql(out DynamicParameters parameters)
-            {
-                parameters = _parameters;
-                return _whereBuilder.ToString();
-            }
-
-            /// <summary>
-            /// Returns the current SQL query.
-            /// </summary>
-            /// <returns>The current SQL query.</returns>
-            public override string ToString()
-            {
-                return _whereBuilder.ToString();
-            }
-        }
-
-        /// <summary>
-        /// Inserts the specified entity into the database and returns the id.
-        /// </summary>
-        /// <typeparam name="TEntity">The type of the entity.</typeparam>
-        /// <param name="connection">The connection to the database. This can either be open or closed.</param>
-        /// <param name="entity">The entity to be inserted.</param>
-        /// <param name="transaction">Optional transaction for the command.</param>
-        /// <returns>The id of the inserted entity.</returns>
-        public static int Insert<TEntity>(this IDbConnection connection, TEntity entity, IDbTransaction transaction = null) where TEntity : class
-        {
-            var type = typeof (TEntity);
-
-            string sql;
-            if (!_insertQueryCache.TryGetValue(type, out sql))
-            {
-                string tableName = Resolvers.Table(type);
-                var keyProperty = Resolvers.KeyProperty(type);
-                var typeProperties = Resolvers.Properties(type).Where(p => p != keyProperty).ToList();
-
-                string[] columnNames = typeProperties.Select(Resolvers.Column).ToArray();
-                string[] paramNames = typeProperties.Select(p => "@" + p.Name).ToArray();
-
-                var builder = GetBuilder(connection);
-
-                sql = builder.BuildInsert(tableName, columnNames, paramNames, keyProperty);
-
-                _insertQueryCache[type] = sql;
-            }
-
-            var result = connection.Query<int>(sql, entity, transaction);
-            return result.Single();
-        }
-
-        /// <summary>
-        /// Updates the values of the specified entity in the database. 
-        /// The return value indicates whether the operation succeeded.
-        /// </summary>
-        /// <typeparam name="TEntity">The type of the entity.</typeparam>
-        /// <param name="connection">The connection to the database. This can either be open or closed.</param>
-        /// <param name="entity">The entity in the database.</param>
-        /// <param name="transaction">Optional transaction for the command.</param>
-        /// <returns>A value indicating whether the update operation succeeded.</returns>
-        public static bool Update<TEntity>(this IDbConnection connection, TEntity entity, IDbTransaction transaction = null)
-        {
-            var type = typeof (TEntity);
-
-            string sql;
-            if (!_updateQueryCache.TryGetValue(type, out sql))
-            {
-                string tableName = Resolvers.Table(type);
-                var keyProperty = Resolvers.KeyProperty(type);
-                var typeProperties = Resolvers.Properties(type).Where(p => p != keyProperty).ToList();
-
-                string[] columnNames = typeProperties.Select(p => string.Format("{0} = @{1}", Resolvers.Column(p), p.Name)).ToArray();
-
-                sql = string.Format("update {0} set {1} where {2} = @{3}",
-                    tableName,
-                    string.Join(", ", columnNames),
-                    Resolvers.Column(keyProperty),
-                    keyProperty.Name);
-
-                _updateQueryCache[type] = sql;
-            }
-
-            return connection.Execute(sql, entity, transaction) > 0;
-        }
-
-        /// <summary>
-        /// Deletes the specified entity from the database. 
-        /// Returns a value indicating whether the operation succeeded.
-        /// </summary>
-        /// <typeparam name="TEntity">The type of the entity.</typeparam>
-        /// <param name="connection">The connection to the database. This can either be open or closed.</param>
-        /// <param name="entity">The entity to be deleted.</param>
-        /// <param name="transaction">Optional transaction for the command.</param>
-        /// <returns>A value indicating whether the delete operation succeeded.</returns>
-        public static bool Delete<TEntity>(this IDbConnection connection, TEntity entity, IDbTransaction transaction = null)
-        {
-            var type = typeof (TEntity);
-
-            string sql;
-            if (!_deleteQueryCache.TryGetValue(type, out sql))
-            {
-                string tableName = Resolvers.Table(type);
-                var keyProperty = Resolvers.KeyProperty(type);
-                string keyColumnName = Resolvers.Column(keyProperty);
-
-                sql = string.Format("delete from {0} where {1} = @{2}", tableName, keyColumnName, keyProperty.Name);
-            }
-
-            return connection.Execute(sql, entity, transaction) > 0;
-        }
-
-        /// <summary>
-        /// Helper class for retrieving type metadata to build sql queries using configured resolvers.
-        /// </summary>
-        public static class Resolvers
-        {
-            /// <summary>
-            /// Gets the key property for the specified type, using the configured <see cref="DommelMapper.IKeyPropertyResolver"/>.
-            /// </summary>
-            /// <param name="type">The <see cref="System.Type"/> to get the key property for.</param>
-            /// <returns>The key property for <paramref name="type"/>.</returns>
-            public static PropertyInfo KeyProperty(Type type)
-            {
-                PropertyInfo keyProperty;
-                if (!_typeKeyPropertyCache.TryGetValue(type, out keyProperty))
-                {
-                    keyProperty = _keyPropertyResolver.ResolveKeyProperty(type);
-                    _typeKeyPropertyCache[type] = keyProperty;
-                }
-
-                return keyProperty;
-            }
-
-            /// <summary>
-            /// Gets the properties to be mapped for the specified type, using the configured <see cref="DommelMapper.IPropertyResolver"/>.
-            /// </summary>
-            /// <param name="type">The <see cref="System.Type"/> to get the properties from.</param>
-            /// <returns>>The collection of to be mapped properties of <paramref name="type"/>.</returns>
-            public static IEnumerable<PropertyInfo> Properties(Type type)
-            {
-                PropertyInfo[] properties;
-                if (!_typePropertiesCache.TryGetValue(type, out properties))
-                {
-                    properties = _propertyResolver.ResolveProperties(type).ToArray();
-                    _typePropertiesCache[type] = properties;
-                }
-
-                return properties;
-            }
-
-            /// <summary>
-            /// Gets the name of the table in the database for the specified type, 
-            /// using the configured <see cref="DommelMapper.ITableNameResolver"/>.
-            /// </summary>
-            /// <param name="type">The <see cref="System.Type"/> to get the table name for.</param>
-            /// <returns>The table name in the database for <paramref name="type"/>.</returns>
-            public static string Table(Type type)
-            {
-                string name;
-                if (!_typeTableNameCache.TryGetValue(type, out name))
-                {
-                    name = _tableNameResolver.ResolveTableName(type);
-                    _typeTableNameCache[type] = name;
-                }
-                return name;
-            }
-
-            /// <summary>
-            /// Gets the name of the column in the database for the specified type,
-            /// using the configured <see cref="T:DommelMapper.IColumnNameResolver"/>.
-            /// </summary>
-            /// <param name="propertyInfo">The <see cref="System.Reflection.PropertyInfo"/> to get the column name for.</param>
-            /// <returns>The column name in the database for <paramref name="propertyInfo"/>.</returns>
-            public static string Column(PropertyInfo propertyInfo)
-            {
-                string key = string.Format("{0}.{1}", propertyInfo.DeclaringType, propertyInfo.Name);
-
-                string columnName;
-                if (!_columnNameCache.TryGetValue(key, out columnName))
-                {
-                    columnName = _columnNameResolver.ResolveColumnName(propertyInfo);
-                    _columnNameCache[key] = columnName;
-                }
-
-                return columnName;
-            }
-        }
-
-        #region Property resolving
-        private static IPropertyResolver _propertyResolver = new DefaultPropertyResolver();
-
-        /// <summary>
-        /// Defines methods for resolving the properties of entities. 
-        /// Custom implementations can be registerd with <see cref="M:SetPropertyResolver()"/>.
-        /// </summary>
-        public interface IPropertyResolver
-        {
-            /// <summary>
-            /// Resolves the properties to be mapped for the specified type.
-            /// </summary>
-            /// <param name="type">The type to resolve the properties to be mapped for.</param>
-            /// <returns>A collection of <see cref="PropertyInfo"/>'s of the <paramref name="type"/>.</returns>
-            IEnumerable<PropertyInfo> ResolveProperties(Type type);
-        }
-
-        /// <summary>
-        /// Sets the <see cref="DommelMapper.IPropertyResolver"/> implementation for resolving key of entities.
-        /// </summary>
-        /// <param name="propertyResolver">An instance of <see cref="DommelMapper.IPropertyResolver"/>.</param>
-        public static void SetPropertyResolver(IPropertyResolver propertyResolver)
-        {
-            _propertyResolver = propertyResolver;
-        }
-
-        /// <summary>
-        /// Represents the base class for property resolvers.
-        /// </summary>
-        public abstract class PropertyResolverBase : IPropertyResolver
-        {
-            private static readonly HashSet<Type> _primitiveTypes = new HashSet<Type>
-                                                                        {
-                                                                            typeof (object),
-                                                                            typeof (string),
-                                                                            typeof (decimal),
-                                                                            typeof (double),
-                                                                            typeof (float),
-                                                                            typeof (DateTime),
-                                                                            typeof (TimeSpan)
-                                                                        };
-
-            /// <summary>
-            /// Resolves the properties to be mapped for the specified type.
-            /// </summary>
-            /// <param name="type">The type to resolve the properties to be mapped for.</param>
-            /// <returns>A collection of <see cref="PropertyInfo"/>'s of the <paramref name="type"/>.</returns>
-            public abstract IEnumerable<PropertyInfo> ResolveProperties(Type type);
-
-            /// <summary>
-            /// Gets a collection of types that are considered 'primitive' for Dommel but are not for the CLR.
-            /// Override this if you need your own implementation of this.
-            /// </summary>
-            protected virtual HashSet<Type> PrimitiveTypes
-            {
-                get
-                {
-                    return _primitiveTypes;
-                }
-            }
-
-            /// <summary>
-            /// Filters the complex types from the specified collection of properties.
-            /// </summary>
-            /// <param name="properties">A collection of properties.</param>
-            /// <returns>The properties that are considered 'primitive' of <paramref name="properties"/>.</returns>
-            protected virtual IEnumerable<PropertyInfo> FilterComplexTypes(IEnumerable<PropertyInfo> properties)
-            {
-                foreach (var property in properties)
-                {
-                    Type type = property.PropertyType;
-                    type = Nullable.GetUnderlyingType(type) ?? type;
-
-                    if (type.IsPrimitive)
-                    {
-                        yield return property;
-                    }
-                    else if (PrimitiveTypes.Contains(type))
-                    {
-                        yield return property;
-                    }
-                }
-            }
-        }
-
-        private sealed class DefaultPropertyResolver : PropertyResolverBase
-        {
-            public override IEnumerable<PropertyInfo> ResolveProperties(Type type)
-            {
-                return FilterComplexTypes(type.GetProperties());
-            }
-        }
-        #endregion
-
-        #region Key property resolving
-        private static IKeyPropertyResolver _keyPropertyResolver = new DefaultKeyPropertyResolver();
-
-        /// <summary>
-        /// Sets the <see cref="DommelMapper.IKeyPropertyResolver"/> implementation for resolving key properties of entities.
-        /// </summary>
-        /// <param name="resolver">An instance of <see cref="DommelMapper.IKeyPropertyResolver"/>.</param>
-        public static void SetKeyPropertyResolver(IKeyPropertyResolver resolver)
-        {
-            _keyPropertyResolver = resolver;
-        }
-
-        /// <summary>
-        /// Defines methods for resolving the key property of entities. 
-        /// Custom implementations can be registerd with <see cref="M:SetKeyPropertyResolver()"/>.
-        /// </summary>
-        public interface IKeyPropertyResolver
-        {
-            /// <summary>
-            /// Resolves the key property for the specified type.
-            /// </summary>
-            /// <param name="type">The type to resolve the key property for.</param>
-            /// <returns>A <see cref="PropertyInfo"/> instance of the key property of <paramref name="type"/>.</returns>
-            PropertyInfo ResolveKeyProperty(Type type);
-        }
-
-        /// <summary>
-        /// Implements the <see cref="DommelMapper.IKeyPropertyResolver"/> interface by resolving key properties
-        /// with the [Key] attribute or with the name 'Id'.
-        /// </summary>
-        private sealed class DefaultKeyPropertyResolver : IKeyPropertyResolver
-        {
-            /// <summary>
-            /// Finds the key property by looking for a property with the [Key] attribute or with the name 'Id'.
-            /// </summary>
-            public PropertyInfo ResolveKeyProperty(Type type)
-            {
-                List<PropertyInfo> allProps = Resolvers.Properties(type).ToList();
-
-                // Look for properties with the [Key] attribute.
-                List<PropertyInfo> keyProps = allProps.Where(p => p.GetCustomAttributes(true).Any(a => a is KeyAttribute)).ToList();
-
-                if (keyProps.Count == 0)
-                {
-                    // Search for properties named as 'Id' as fallback.
-                    keyProps = allProps.Where(p => p.Name.Equals("Id", StringComparison.OrdinalIgnoreCase)).ToList();
-                }
-
-                if (keyProps.Count == 0)
-                {
-                    throw new Exception(string.Format("Could not find the key property for type '{0}'.", type.FullName));
-                }
-
-                if (keyProps.Count > 1)
-                {
-                    throw new Exception(string.Format("Multiple key properties were found for type '{0}'.", type.FullName));
-                }
-
-                return keyProps[0];
-            }
-        }
-        #endregion
-
-        #region Table name resolving
-        private static ITableNameResolver _tableNameResolver = new DefaultTableNameResolver();
-
-        /// <summary>
-        /// Sets the <see cref="T:Dommel.ITableNameResolver"/> implementation for resolving table names for entities.
-        /// </summary>
-        /// <param name="resolver">An instance of <see cref="T:Dommel.ITableNameResolver"/>.</param>
-        public static void SetTableNameResolver(ITableNameResolver resolver)
-        {
-            _tableNameResolver = resolver;
-        }
-
-        /// <summary>
-        /// Defines methods for resolving table names of entities. 
-        /// Custom implementations can be registerd with <see cref="M:SetTableNameResolver()"/>.
-        /// </summary>
-        public interface ITableNameResolver
-        {
-            /// <summary>
-            /// Resolves the table name for the specified type.
-            /// </summary>
-            /// <param name="type">The type to resolve the table name for.</param>
-            /// <returns>A string containing the resolved table name for for <paramref name="type"/>.</returns>
-            string ResolveTableName(Type type);
-        }
-
-        /// <summary>
-        /// Implements the <see cref="T:Dommel.ITableNameResolver"/> interface by resolving table names 
-        /// by making the type name plural and removing the 'I' prefix for interfaces. 
-        /// </summary>
-        private sealed class DefaultTableNameResolver : ITableNameResolver
-        {
-            /// <summary>
-            /// Resolves the table name by making the type plural (+ 's', Product -> Products) 
-            /// and removing the 'I' prefix for interfaces.
-            /// </summary>
-            public string ResolveTableName(Type type)
-            {
-                string name = type.Name + "s";
-
-                if (type.IsInterface && name.StartsWith("I"))
-                {
-                    name = name.Substring(1);
-                }
-
-                // todo: add [Table] attribute support.
-                return name;
-            }
-        }
-        #endregion
-
-        #region Column name resolving
-        private static IColumnNameResolver _columnNameResolver = new DefaultColumnNameResolver();
-
-        /// <summary>
-        /// Sets the <see cref="T:Dommel.IColumnNameResolver"/> implementation for resolving column names.
-        /// </summary>
-        /// <param name="resolver">An instance of <see cref="T:Dommel.IColumnNameResolver"/>.</param>
-        public static void SetColumnNameResolver(IColumnNameResolver resolver)
-        {
-            _columnNameResolver = resolver;
-        }
-
-        /// <summary>
-        /// Defines methods for resolving column names for entities. 
-        /// Custom implementations can be registerd with <see cref="M:SetColumnNameResolver()"/>.
-        /// </summary>
-        public interface IColumnNameResolver
-        {
-            /// <summary>
-            /// Resolves the column name for the specified property.
-            /// </summary>
-            /// <param name="propertyInfo">The property of the entity.</param>
-            /// <returns>The column name for the property.</returns>
-            string ResolveColumnName(PropertyInfo propertyInfo);
-        }
-
-        /// <summary>
-        /// Implements the <see cref="DommelMapper.IKeyPropertyResolver"/>.
-        /// </summary>
-        private sealed class DefaultColumnNameResolver : IColumnNameResolver
-        {
-            /// <summary>
-            /// Resolves the column name for the property. This is just the name of the property.
-            /// </summary>
-            public string ResolveColumnName(PropertyInfo propertyInfo)
-            {
-                return propertyInfo.Name;
-            }
-        }
-        #endregion
-
-        #region Sql builders
-        /// <summary>
-        /// Adds a custom implementation of <see cref="T:DommelMapper.ISqlBuilder"/> 
-        /// for the specified ADO.NET connection type.
-        /// </summary>
-        /// <param name="connectionType">
-        /// The ADO.NET conncetion type to use the <paramref name="builder"/> with. 
-        /// Example: <c>typeof(SqlConnection)</c>.
-        /// </param>
-        /// <param name="builder">An implementation of the <see cref="T:DommelMapper.ISqlBuilder interface"/>.</param>
-        public static void AddSqlBuilder(Type connectionType, ISqlBuilder builder)
-        {
-            _sqlBuilders[connectionType.Name.ToLower()] = builder;
-        }
-
-        private static ISqlBuilder GetBuilder(IDbConnection connection)
-        {
-            string connectionName = connection.GetType().Name.ToLower();
-            ISqlBuilder builder;
-            return _sqlBuilders.TryGetValue(connectionName, out builder) ? builder : new SqlServerSqlBuilder();
-        }
-
-        /// <summary>
-        /// Defines methods for building specialized SQL queries.
-        /// </summary>
-        public interface ISqlBuilder
-        {
-            /// <summary>
-            /// Builds an insert query using the specified table name, column names and parameter names. 
-            /// A query to fetch the new id will be included as well.
-            /// </summary>
-            /// <param name="tableName">The name of the table to query.</param>
-            /// <param name="columnNames">The names of the columns in the table.</param>
-            /// <param name="paramNames">The names of the parameters in the database command.</param>
-            /// <param name="keyProperty">The key property. This can be used to query a specific column for the new id. This is optional.</param>
-            /// <returns>An insert query including a query to fetch the new id.</returns>
-            string BuildInsert(string tableName, string[] columnNames, string[] paramNames, PropertyInfo keyProperty);
-        }
-
-        private sealed class SqlServerSqlBuilder : ISqlBuilder
-        {
-            public string BuildInsert(string tableName, string[] columnNames, string[] paramNames, PropertyInfo keyProperty)
-            {
-                return string.Format("set nocount on insert into {0} ({1}) values ({2}) select cast(scope_identity() as int)",
-                    tableName,
-                    string.Join(", ", columnNames),
-                    string.Join(", ", paramNames));
-            }
-        }
-
-        private sealed class SqlServerCeSqlBuilder : ISqlBuilder
-        {
-            public string BuildInsert(string tableName, string[] columnNames, string[] paramNames, PropertyInfo keyProperty)
-            {
-                return string.Format("insert into {0} ({1}) values ({2}) select cast(@@IDENTITY as int)",
-                    tableName,
-                    string.Join(", ", columnNames),
-                    string.Join(", ", paramNames));
-            }
-        }
-
-        private sealed class SqliteSqlBuilder : ISqlBuilder
-        {
-            public string BuildInsert(string tableName, string[] columnNames, string[] paramNames, PropertyInfo keyProperty)
-            {
-                // todo: this needs testing
-                return string.Format("insert into {0} ({1}) values ({2}) select last_insert_rowid() id",
-                    tableName,
-                    string.Join(", ", columnNames),
-                    string.Join(", ", paramNames));
-            }
-        }
-
-        private sealed class MySqlSqlBuilder : ISqlBuilder
-        {
-            public string BuildInsert(string tableName, string[] columnNames, string[] paramNames, PropertyInfo keyProperty)
-            {
-                // todo: this needs testing
-                return string.Format("insert into {0} ({1}) values ({2}) select LAST_INSERT_ID() id",
-                    tableName,
-                    string.Join(", ", columnNames),
-                    string.Join(", ", paramNames));
-            }
-        }
-
-        private sealed class PostgresSqlBuilder : ISqlBuilder
-        {
-            public string BuildInsert(string tableName, string[] columnNames, string[] paramNames, PropertyInfo keyProperty)
-            {
-                // todo: this needs testing
-                string sql = string.Format("insert into {0} ({1}) values ({2}) select last_insert_rowid() id",
-                    tableName,
-                    string.Join(", ", columnNames),
-                    string.Join(", ", paramNames));
-
-                if (keyProperty != null)
-                {
-                    string keyColumnName = Resolvers.Column(keyProperty);
-
-                    sql += " RETURNING " + keyColumnName;
-                }
-                else
-                {
-                    // todo: what behavior is desired here?
-                    throw new Exception("A key property is required for the PostgresSqlBuilder.");
-                }
-
-                return sql;
-            }
-        }
-        #endregion
-    }
-}
->>>>>>> e9044255
+﻿using System;
+using System.Collections.Generic;
+using System.ComponentModel.DataAnnotations;
+using System.Data;
+using System.Linq;
+using System.Linq.Expressions;
+using System.Reflection;
+using System.Text;
+using Dapper;
+
+namespace Dommel
+{
+    /// <summary>
+    /// Simple CRUD operations for Dapper.
+    /// </summary>
+    public static class DommelMapper
+    {
+        private static readonly IDictionary<Type, string> _typeTableNameCache = new Dictionary<Type, string>();
+        private static readonly IDictionary<string, string> _columnNameCache = new Dictionary<string, string>();
+        private static readonly IDictionary<Type, PropertyInfo> _typeKeyPropertyCache = new Dictionary<Type, PropertyInfo>();
+        private static readonly IDictionary<Type, PropertyInfo[]> _typePropertiesCache = new Dictionary<Type, PropertyInfo[]>();
+        private static readonly IDictionary<string, ISqlBuilder> _sqlBuilders = new Dictionary<string, ISqlBuilder>
+                                                                                    {
+                                                                                        { "sqlconnection", new SqlServerSqlBuilder() },
+                                                                                        { "sqlceconnection", new SqlServerCeSqlBuilder() },
+                                                                                        { "sqliteconnection", new SqliteSqlBuilder() },
+                                                                                        { "npgsqlconnection", new PostgresSqlBuilder() },
+                                                                                        { "mysqlconnection", new MySqlSqlBuilder() }
+                                                                                    };
+
+        private static readonly IDictionary<Type, string> _getQueryCache = new Dictionary<Type, string>();
+        private static readonly IDictionary<Type, string> _getAllQueryCache = new Dictionary<Type, string>();
+        private static readonly IDictionary<Type, string> _insertQueryCache = new Dictionary<Type, string>();
+        private static readonly IDictionary<Type, string> _updateQueryCache = new Dictionary<Type, string>();
+        private static readonly IDictionary<Type, string> _deleteQueryCache = new Dictionary<Type, string>();
+
+        /// <summary>
+        /// Retrieves the entity of type <typeparamref name="TEntity"/> with the specified id.
+        /// </summary>
+        /// <typeparam name="TEntity">The type of the entity.</typeparam>
+        /// <param name="connection">The connection to the database. This can either be open or closed.</param>
+        /// <param name="id">The id of the entity in the database.</param>
+        /// <returns>The entity with the corresponding id.</returns>
+        public static TEntity Get<TEntity>(this IDbConnection connection, object id) where TEntity : class
+        {
+            var type = typeof (TEntity);
+
+            string sql;
+            if (!_getQueryCache.TryGetValue(type, out sql))
+            {
+                string tableName = Resolvers.Table(type);
+                var keyProperty = Resolvers.KeyProperty(type);
+                string keyColumnName = Resolvers.Column(keyProperty);
+
+                sql = string.Format("select * from {0} where {1} = @Id", tableName, keyColumnName);
+                _getQueryCache[type] = sql;
+            }
+
+            var parameters = new DynamicParameters();
+            parameters.Add("Id", id);
+
+            return connection.Query<TEntity>(sql: sql, param: parameters).FirstOrDefault();
+        }
+
+        /// <summary>
+        /// Retrieves all the entities of type <typeparamref name="TEntity"/>.
+        /// </summary>
+        /// <typeparam name="TEntity">The type of the entity.</typeparam>
+        /// <param name="connection">The connection to the database. This can either be open or closed.</param>
+        /// <param name="buffered">
+        /// A value indicating whether the result of the query should be executed directly, 
+        /// or when the query is materialized (using <c>ToList()</c> for example). 
+        /// </param>
+        /// <returns>A collection of entities of type <typeparamref name="TEntity"/>.</returns>
+        public static IEnumerable<TEntity> GetAll<TEntity>(this IDbConnection connection, bool buffered = true) where TEntity : class
+        {
+            var type = typeof (TEntity);
+
+            string sql;
+            if (!_getAllQueryCache.TryGetValue(type, out sql))
+            {
+                string tableName = Resolvers.Table(type);
+                sql = string.Format("select * from {0}", tableName);
+                _getAllQueryCache[type] = sql;
+            }
+
+            return connection.Query<TEntity>(sql: sql, buffered: buffered);
+        }
+
+        /// <summary>
+        /// Selects all the entities matching the specified predicate.
+        /// </summary>
+        /// <typeparam name="TEntity">The type of the entity.</typeparam>
+        /// <param name="connection">The connection to the database. This can either be open or closed.</param>
+        /// <param name="predicate">A predicate to filter the results.</param>
+        /// <param name="buffered">
+        /// A value indicating whether the result of the query should be executed directly, 
+        /// or when the query is materialized (using <c>ToList()</c> for example). 
+        /// </param>
+        /// <returns>A collection of entities of type <typeparamref name="TEntity"/> matching the specified <paramref name="predicate"/>.</returns>
+        public static IEnumerable<TEntity> Select<TEntity>(this IDbConnection connection, Expression<Func<TEntity, bool>> predicate, bool buffered = true)
+        {
+            var type = typeof (TEntity);
+
+            string sql;
+            if (!_getAllQueryCache.TryGetValue(type, out sql))
+            {
+                string tableName = Resolvers.Table(type);
+                sql = string.Format("select * from {0}", tableName);
+                _getAllQueryCache[type] = sql;
+            }
+
+            DynamicParameters parameters;
+            sql += new SqlExpression<TEntity>()
+                .Where(predicate)
+                .ToSql(out parameters);
+
+            return connection.Query<TEntity>(sql: sql, param: parameters, buffered: buffered);
+        }
+
+        /// <summary>
+        /// Represents a typed SQL expression.
+        /// </summary>
+        /// <typeparam name="TEntity">The type of the entity.</typeparam>
+        public class SqlExpression<TEntity>
+        {
+            private readonly StringBuilder _whereBuilder = new StringBuilder();
+            private readonly DynamicParameters _parameters = new DynamicParameters();
+            private int _parameterIndex;
+
+            /// <summary>
+            /// Builds a SQL expression for the specified filter expression.
+            /// </summary>
+            /// <param name="expression">The filter expression on the entity.</param>
+            /// <returns>The current <see cref="DommelMapper.SqlExpression&lt;TEntity&gt;"/> instance.</returns>
+            public virtual SqlExpression<TEntity> Where(Expression<Func<TEntity, bool>> expression)
+            {
+                AppendToWhere("and", expression);
+                return this;
+            }
+
+            private void AppendToWhere(string conditionOperator, Expression expression)
+            {
+                string sqlExpression = VisitExpression(expression).ToString();
+                AppendToWhere(conditionOperator, sqlExpression);
+            }
+
+            private void AppendToWhere(string conditionOperator, string sqlExpression)
+            {
+                if (_whereBuilder.Length == 0)
+                {
+                    _whereBuilder.Append(" where ");
+                }
+                else
+                {
+                    _whereBuilder.AppendFormat(" {0} ", conditionOperator);
+                }
+
+                _whereBuilder.Append(sqlExpression);
+            }
+
+            /// <summary>
+            /// Visits the expression.
+            /// </summary>
+            /// <param name="expression">The expression to visit.</param>
+            /// <returns>The result of the visit.</returns>
+            protected virtual object VisitExpression(Expression expression)
+            {
+                switch (expression.NodeType)
+                {
+                    case ExpressionType.Lambda:
+                        return VisitLambda(expression as LambdaExpression);
+
+                    case ExpressionType.LessThan:
+                    case ExpressionType.LessThanOrEqual:
+                    case ExpressionType.GreaterThan:
+                    case ExpressionType.GreaterThanOrEqual:
+                    case ExpressionType.Equal:
+                    case ExpressionType.NotEqual:
+                    case ExpressionType.And:
+                    case ExpressionType.AndAlso:
+                    case ExpressionType.Or:
+                    case ExpressionType.OrElse:
+                        return VisitBinary((BinaryExpression)expression);
+
+                    case ExpressionType.Convert:
+                    case ExpressionType.Not:
+                        return VisitUnary((UnaryExpression)expression);
+
+                    case ExpressionType.New:
+                        return VisitNew((NewExpression)expression);
+
+                    case ExpressionType.MemberAccess:
+                        return VisitMemberAccess((MemberExpression)expression);
+
+                    case ExpressionType.Constant:
+                        return VisitConstantExpression((ConstantExpression)expression);
+                }
+
+                return expression;
+            }
+
+            /// <summary>
+            /// Processes a lambda expression.
+            /// </summary>
+            /// <param name="epxression">The lambda expression.</param>
+            /// <returns>The result of the processing.</returns>
+            protected virtual object VisitLambda(LambdaExpression epxression)
+            {
+                if (epxression.Body.NodeType == ExpressionType.MemberAccess)
+                {
+                    var member = epxression.Body as MemberExpression;
+                    if (member.Expression != null)
+                    {
+                        return string.Format("{0} = '1'", VisitMemberAccess(member));
+                    }
+                }
+
+                return VisitExpression(epxression.Body);
+            }
+
+            /// <summary>
+            /// Processes a binary expression.
+            /// </summary>
+            /// <param name="expression">The binary expression.</param>
+            /// <returns>The result of the processing.</returns>
+            protected virtual object VisitBinary(BinaryExpression expression)
+            {
+                object left, right;
+                string operand = BindOperant(expression.NodeType);
+                if (operand == "and" || operand == "or")
+                {
+                    // Left side.
+                    var member = expression.Left as MemberExpression;
+                    if (member != null &&
+                        member.Expression != null &&
+                        member.Expression.NodeType == ExpressionType.Parameter)
+                    {
+                        left = string.Format("{0} = '1'", VisitMemberAccess(member));
+                    }
+                    else
+                    {
+                        left = VisitExpression(expression.Left);
+                    }
+
+                    // Right side.
+                    member = expression.Right as MemberExpression;
+                    if (member != null &&
+                        member.Expression != null &&
+                        member.Expression.NodeType == ExpressionType.Parameter)
+                    {
+                        right = string.Format("{0} = '1'", VisitMemberAccess(member));
+                    }
+                    else
+                    {
+                        right = VisitExpression(expression.Right);
+                    }
+                }
+                else
+                {
+                    // It's a single expression.
+                    left = VisitExpression(expression.Left);
+                    right = VisitExpression(expression.Right);
+
+                    string paramName = "p" + _parameterIndex++;
+                    _parameters.Add(paramName, value: right);
+                    return string.Format("{0} {1} @{2}", left, operand, paramName);
+                }
+
+                return string.Format("{0} {1} {2}", left, operand, right);
+            }
+
+            /// <summary>
+            /// Processes a unary expression.
+            /// </summary>
+            /// <param name="expression">The unary expression.</param>
+            /// <returns>The result of the processing.</returns>
+            protected virtual object VisitUnary(UnaryExpression expression)
+            {
+                switch (expression.NodeType)
+                {
+                    case ExpressionType.Not:
+                        var o = VisitExpression(expression.Operand);
+                        if (!(o is string))
+                        {
+                            return !(bool)o;
+                        }
+
+                        var memberExpression = expression.Operand as MemberExpression;
+                        if (memberExpression != null &&
+                            Resolvers.Properties(memberExpression.Expression.Type).Any(p => p.Name == (string)o))
+                        {
+                            o = string.Format("{0} = '1'", o);
+                        }
+
+                        return string.Format("not ({0})", o);
+                    case ExpressionType.Convert:
+                        if (expression.Method != null)
+                        {
+                            return Expression.Lambda(expression).Compile().DynamicInvoke();
+                        }
+                        break;
+                }
+
+                return VisitExpression(expression.Operand);
+            }
+
+            /// <summary>
+            /// Processes a new expression.
+            /// </summary>
+            /// <param name="expression">The new expression.</param>
+            /// <returns>The result of the processing.</returns>
+            protected virtual object VisitNew(NewExpression expression)
+            {
+                var member = Expression.Convert(expression, typeof (object));
+                var lambda = Expression.Lambda<Func<object>>(member);
+                var getter = lambda.Compile();
+                return getter();
+            }
+
+            /// <summary>
+            /// Processes a member access expression.
+            /// </summary>
+            /// <param name="expression">The member access expression.</param>
+            /// <returns>The result of the processing.</returns>
+            protected virtual object VisitMemberAccess(MemberExpression expression)
+            {
+                if (expression.Expression != null && expression.Expression.NodeType == ExpressionType.Parameter)
+                {
+                    return MemberToColumn(expression);
+                }
+
+                var member = Expression.Convert(expression, typeof (object));
+                var lambda = Expression.Lambda<Func<object>>(member);
+                var getter = lambda.Compile();
+                return getter();
+            }
+
+            /// <summary>
+            /// Processes a constant expression.
+            /// </summary>
+            /// <param name="expression">The constant expression.</param>
+            /// <returns>The result of the processing.</returns>
+            protected virtual object VisitConstantExpression(ConstantExpression expression)
+            {
+                return expression.Value ?? "null";
+            }
+
+            /// <summary>
+            /// Proccesses a member expression.
+            /// </summary>
+            /// <param name="expression">The member expression.</param>
+            /// <returns>The result of the processing.</returns>
+            protected virtual string MemberToColumn(MemberExpression expression)
+            {
+                return Resolvers.Column((PropertyInfo)expression.Member);
+            }
+
+            /// <summary>
+            /// Returns the expression operand for the specified expression type. 
+            /// </summary>
+            /// <param name="expressionType">The expression type for node of an expression tree.</param>
+            /// <returns>The expression operand equivalent of the <paramref name="expressionType"/>.</returns>
+            protected virtual string BindOperant(ExpressionType expressionType)
+            {
+                switch (expressionType)
+                {
+                    case ExpressionType.Equal:
+                        return "=";
+                    case ExpressionType.NotEqual:
+                        return "<>";
+                    case ExpressionType.GreaterThan:
+                        return ">";
+                    case ExpressionType.GreaterThanOrEqual:
+                        return ">=";
+                    case ExpressionType.LessThan:
+                        return "<";
+                    case ExpressionType.LessThanOrEqual:
+                        return "<=";
+                    case ExpressionType.AndAlso:
+                        return "and";
+                    case ExpressionType.OrElse:
+                        return "or";
+                    case ExpressionType.Add:
+                        return "+";
+                    case ExpressionType.Subtract:
+                        return "-";
+                    case ExpressionType.Multiply:
+                        return "*";
+                    case ExpressionType.Divide:
+                        return "/";
+                    case ExpressionType.Modulo:
+                        return "MOD";
+                    case ExpressionType.Coalesce:
+                        return "COALESCE";
+                    default:
+                        return expressionType.ToString();
+                }
+            }
+
+            /// <summary>
+            /// Returns the current SQL query.
+            /// </summary>
+            /// <returns>The current SQL query.</returns>
+            public string ToSql()
+            {
+                return _whereBuilder.ToString();
+            }
+
+            /// <summary>
+            /// Returns the current SQL query.
+            /// </summary>
+            /// <param name="parameters">When this method returns, contains the parameters for the query.</param>
+            /// <returns>The current SQL query.</returns>
+            public string ToSql(out DynamicParameters parameters)
+            {
+                parameters = _parameters;
+                return _whereBuilder.ToString();
+            }
+
+            /// <summary>
+            /// Returns the current SQL query.
+            /// </summary>
+            /// <returns>The current SQL query.</returns>
+            public override string ToString()
+            {
+                return _whereBuilder.ToString();
+            }
+        }
+
+        /// <summary>
+        /// Inserts the specified entity into the database and returns the id.
+        /// </summary>
+        /// <typeparam name="TEntity">The type of the entity.</typeparam>
+        /// <param name="connection">The connection to the database. This can either be open or closed.</param>
+        /// <param name="entity">The entity to be inserted.</param>
+        /// <param name="transaction">Optional transaction for the command.</param>
+        /// <returns>The id of the inserted entity.</returns>
+        public static int Insert<TEntity>(this IDbConnection connection, TEntity entity, IDbTransaction transaction = null) where TEntity : class
+        {
+            var type = typeof (TEntity);
+
+            string sql;
+            if (!_insertQueryCache.TryGetValue(type, out sql))
+            {
+                string tableName = Resolvers.Table(type);
+                var keyProperty = Resolvers.KeyProperty(type);
+                var typeProperties = Resolvers.Properties(type).Where(p => p != keyProperty).ToList();
+
+                string[] columnNames = typeProperties.Select(Resolvers.Column).ToArray();
+                string[] paramNames = typeProperties.Select(p => "@" + p.Name).ToArray();
+
+                var builder = GetBuilder(connection);
+
+                sql = builder.BuildInsert(tableName, columnNames, paramNames, keyProperty);
+
+                _insertQueryCache[type] = sql;
+            }
+
+            var result = connection.Query<int>(sql, entity, transaction);
+            return result.Single();
+        }
+
+        /// <summary>
+        /// Updates the values of the specified entity in the database. 
+        /// The return value indicates whether the operation succeeded.
+        /// </summary>
+        /// <typeparam name="TEntity">The type of the entity.</typeparam>
+        /// <param name="connection">The connection to the database. This can either be open or closed.</param>
+        /// <param name="entity">The entity in the database.</param>
+        /// <param name="transaction">Optional transaction for the command.</param>
+        /// <returns>A value indicating whether the update operation succeeded.</returns>
+        public static bool Update<TEntity>(this IDbConnection connection, TEntity entity, IDbTransaction transaction = null)
+        {
+            var type = typeof (TEntity);
+
+            string sql;
+            if (!_updateQueryCache.TryGetValue(type, out sql))
+            {
+                string tableName = Resolvers.Table(type);
+                var keyProperty = Resolvers.KeyProperty(type);
+                var typeProperties = Resolvers.Properties(type).Where(p => p != keyProperty).ToList();
+
+                string[] columnNames = typeProperties.Select(p => string.Format("{0} = @{1}", Resolvers.Column(p), p.Name)).ToArray();
+
+                sql = string.Format("update {0} set {1} where {2} = @{3}",
+                    tableName,
+                    string.Join(", ", columnNames),
+                    Resolvers.Column(keyProperty),
+                    keyProperty.Name);
+
+                _updateQueryCache[type] = sql;
+            }
+
+            return connection.Execute(sql, entity, transaction) > 0;
+        }
+
+        /// <summary>
+        /// Deletes the specified entity from the database. 
+        /// Returns a value indicating whether the operation succeeded.
+        /// </summary>
+        /// <typeparam name="TEntity">The type of the entity.</typeparam>
+        /// <param name="connection">The connection to the database. This can either be open or closed.</param>
+        /// <param name="entity">The entity to be deleted.</param>
+        /// <param name="transaction">Optional transaction for the command.</param>
+        /// <returns>A value indicating whether the delete operation succeeded.</returns>
+        public static bool Delete<TEntity>(this IDbConnection connection, TEntity entity, IDbTransaction transaction = null)
+        {
+            var type = typeof (TEntity);
+
+            string sql;
+            if (!_deleteQueryCache.TryGetValue(type, out sql))
+            {
+                string tableName = Resolvers.Table(type);
+                var keyProperty = Resolvers.KeyProperty(type);
+                string keyColumnName = Resolvers.Column(keyProperty);
+
+                sql = string.Format("delete from {0} where {1} = @{2}", tableName, keyColumnName, keyProperty.Name);
+
+                _deleteQueryCache[type] = sql;
+            }
+
+            return connection.Execute(sql, entity, transaction) > 0;
+        }
+
+        /// <summary>
+        /// Helper class for retrieving type metadata to build sql queries using configured resolvers.
+        /// </summary>
+        public static class Resolvers
+        {
+            /// <summary>
+            /// Gets the key property for the specified type, using the configured <see cref="DommelMapper.IKeyPropertyResolver"/>.
+            /// </summary>
+            /// <param name="type">The <see cref="System.Type"/> to get the key property for.</param>
+            /// <returns>The key property for <paramref name="type"/>.</returns>
+            public static PropertyInfo KeyProperty(Type type)
+            {
+                PropertyInfo keyProperty;
+                if (!_typeKeyPropertyCache.TryGetValue(type, out keyProperty))
+                {
+                    keyProperty = _keyPropertyResolver.ResolveKeyProperty(type);
+                    _typeKeyPropertyCache[type] = keyProperty;
+                }
+
+                return keyProperty;
+            }
+
+            /// <summary>
+            /// Gets the properties to be mapped for the specified type, using the configured <see cref="DommelMapper.IPropertyResolver"/>.
+            /// </summary>
+            /// <param name="type">The <see cref="System.Type"/> to get the properties from.</param>
+            /// <returns>>The collection of to be mapped properties of <paramref name="type"/>.</returns>
+            public static IEnumerable<PropertyInfo> Properties(Type type)
+            {
+                PropertyInfo[] properties;
+                if (!_typePropertiesCache.TryGetValue(type, out properties))
+                {
+                    properties = _propertyResolver.ResolveProperties(type).ToArray();
+                    _typePropertiesCache[type] = properties;
+                }
+
+                return properties;
+            }
+
+            /// <summary>
+            /// Gets the name of the table in the database for the specified type, 
+            /// using the configured <see cref="DommelMapper.ITableNameResolver"/>.
+            /// </summary>
+            /// <param name="type">The <see cref="System.Type"/> to get the table name for.</param>
+            /// <returns>The table name in the database for <paramref name="type"/>.</returns>
+            public static string Table(Type type)
+            {
+                string name;
+                if (!_typeTableNameCache.TryGetValue(type, out name))
+                {
+                    name = _tableNameResolver.ResolveTableName(type);
+                    _typeTableNameCache[type] = name;
+                }
+                return name;
+            }
+
+            /// <summary>
+            /// Gets the name of the column in the database for the specified type,
+            /// using the configured <see cref="T:DommelMapper.IColumnNameResolver"/>.
+            /// </summary>
+            /// <param name="propertyInfo">The <see cref="System.Reflection.PropertyInfo"/> to get the column name for.</param>
+            /// <returns>The column name in the database for <paramref name="propertyInfo"/>.</returns>
+            public static string Column(PropertyInfo propertyInfo)
+            {
+                string key = string.Format("{0}.{1}", propertyInfo.DeclaringType, propertyInfo.Name);
+
+                string columnName;
+                if (!_columnNameCache.TryGetValue(key, out columnName))
+                {
+                    columnName = _columnNameResolver.ResolveColumnName(propertyInfo);
+                    _columnNameCache[key] = columnName;
+                }
+
+                return columnName;
+            }
+
+            /// <summary>
+            /// Provides access to default resolver implementations.
+            /// </summary>
+            public static class Default
+            {
+                /// <summary>
+                /// The default column name resolver.
+                /// </summary>
+                public static readonly IColumnNameResolver ColumnNameResolver = new DefaultColumnNameResolver();
+
+                /// <summary>
+                /// The default property resolver.
+                /// </summary>
+                public static readonly IPropertyResolver PropertyResolver = new DefaultPropertyResolver();
+
+                /// <summary>
+                /// The default key property resolver.
+                /// </summary>
+                public static readonly IKeyPropertyResolver KeyPropertyResolver = new DefaultKeyPropertyResolver();
+
+                /// <summary>
+                /// The default table name resolver.
+                /// </summary>
+                public static readonly ITableNameResolver TableNameResolver = new DefaultTableNameResolver();
+            }
+        }
+
+        #region Property resolving
+        private static IPropertyResolver _propertyResolver = new DefaultPropertyResolver();
+
+        /// <summary>
+        /// Defines methods for resolving the properties of entities. 
+        /// Custom implementations can be registerd with <see cref="M:SetPropertyResolver()"/>.
+        /// </summary>
+        public interface IPropertyResolver
+        {
+            /// <summary>
+            /// Resolves the properties to be mapped for the specified type.
+            /// </summary>
+            /// <param name="type">The type to resolve the properties to be mapped for.</param>
+            /// <returns>A collection of <see cref="PropertyInfo"/>'s of the <paramref name="type"/>.</returns>
+            IEnumerable<PropertyInfo> ResolveProperties(Type type);
+        }
+
+        /// <summary>
+        /// Sets the <see cref="DommelMapper.IPropertyResolver"/> implementation for resolving key of entities.
+        /// </summary>
+        /// <param name="propertyResolver">An instance of <see cref="DommelMapper.IPropertyResolver"/>.</param>
+        public static void SetPropertyResolver(IPropertyResolver propertyResolver)
+        {
+            _propertyResolver = propertyResolver;
+        }
+
+        /// <summary>
+        /// Represents the base class for property resolvers.
+        /// </summary>
+        public abstract class PropertyResolverBase : IPropertyResolver
+        {
+            private static readonly HashSet<Type> _primitiveTypes = new HashSet<Type>
+                                                                        {
+                                                                            typeof (object),
+                                                                            typeof (string),
+                                                                            typeof (decimal),
+                                                                            typeof (double),
+                                                                            typeof (float),
+                                                                            typeof (DateTime),
+                                                                            typeof (TimeSpan)
+                                                                        };
+
+            /// <summary>
+            /// Resolves the properties to be mapped for the specified type.
+            /// </summary>
+            /// <param name="type">The type to resolve the properties to be mapped for.</param>
+            /// <returns>A collection of <see cref="PropertyInfo"/>'s of the <paramref name="type"/>.</returns>
+            public abstract IEnumerable<PropertyInfo> ResolveProperties(Type type);
+
+            /// <summary>
+            /// Gets a collection of types that are considered 'primitive' for Dommel but are not for the CLR.
+            /// Override this if you need your own implementation of this.
+            /// </summary>
+            protected virtual HashSet<Type> PrimitiveTypes
+            {
+                get
+                {
+                    return _primitiveTypes;
+                }
+            }
+
+            /// <summary>
+            /// Filters the complex types from the specified collection of properties.
+            /// </summary>
+            /// <param name="properties">A collection of properties.</param>
+            /// <returns>The properties that are considered 'primitive' of <paramref name="properties"/>.</returns>
+            protected virtual IEnumerable<PropertyInfo> FilterComplexTypes(IEnumerable<PropertyInfo> properties)
+            {
+                foreach (var property in properties)
+                {
+                    Type type = property.PropertyType;
+                    type = Nullable.GetUnderlyingType(type) ?? type;
+
+                    if (type.IsPrimitive)
+                    {
+                        yield return property;
+                    }
+                    else if (PrimitiveTypes.Contains(type))
+                    {
+                        yield return property;
+                    }
+                }
+            }
+        }
+
+        /// <summary>
+        /// Default implemenation of the <see cref="DommelMapper.IPropertyResolver"/> interface.
+        /// </summary>
+        public class DefaultPropertyResolver : PropertyResolverBase
+        {
+            public override IEnumerable<PropertyInfo> ResolveProperties(Type type)
+            {
+                return FilterComplexTypes(type.GetProperties());
+            }
+        }
+        #endregion
+
+        #region Key property resolving
+        private static IKeyPropertyResolver _keyPropertyResolver = new DefaultKeyPropertyResolver();
+
+        /// <summary>
+        /// Sets the <see cref="DommelMapper.IKeyPropertyResolver"/> implementation for resolving key properties of entities.
+        /// </summary>
+        /// <param name="resolver">An instance of <see cref="DommelMapper.IKeyPropertyResolver"/>.</param>
+        public static void SetKeyPropertyResolver(IKeyPropertyResolver resolver)
+        {
+            _keyPropertyResolver = resolver;
+        }
+
+        /// <summary>
+        /// Defines methods for resolving the key property of entities. 
+        /// Custom implementations can be registerd with <see cref="M:SetKeyPropertyResolver()"/>.
+        /// </summary>
+        public interface IKeyPropertyResolver
+        {
+            /// <summary>
+            /// Resolves the key property for the specified type.
+            /// </summary>
+            /// <param name="type">The type to resolve the key property for.</param>
+            /// <returns>A <see cref="PropertyInfo"/> instance of the key property of <paramref name="type"/>.</returns>
+            PropertyInfo ResolveKeyProperty(Type type);
+        }
+
+        /// <summary>
+        /// Implements the <see cref="DommelMapper.IKeyPropertyResolver"/> interface by resolving key properties
+        /// with the [Key] attribute or with the name 'Id'.
+        /// </summary>
+        public class DefaultKeyPropertyResolver : IKeyPropertyResolver
+        {
+            /// <summary>
+            /// Finds the key property by looking for a property with the [Key] attribute or with the name 'Id'.
+            /// </summary>
+            public virtual PropertyInfo ResolveKeyProperty(Type type)
+            {
+                List<PropertyInfo> allProps = Resolvers.Properties(type).ToList();
+
+                // Look for properties with the [Key] attribute.
+                List<PropertyInfo> keyProps = allProps.Where(p => p.GetCustomAttributes(true).Any(a => a is KeyAttribute)).ToList();
+
+                if (keyProps.Count == 0)
+                {
+                    // Search for properties named as 'Id' as fallback.
+                    keyProps = allProps.Where(p => p.Name.Equals("Id", StringComparison.OrdinalIgnoreCase)).ToList();
+                }
+
+                if (keyProps.Count == 0)
+                {
+                    throw new Exception(string.Format("Could not find the key property for type '{0}'.", type.FullName));
+                }
+
+                if (keyProps.Count > 1)
+                {
+                    throw new Exception(string.Format("Multiple key properties were found for type '{0}'.", type.FullName));
+                }
+
+                return keyProps[0];
+            }
+        }
+        #endregion
+
+        #region Table name resolving
+        private static ITableNameResolver _tableNameResolver = new DefaultTableNameResolver();
+
+        /// <summary>
+        /// Sets the <see cref="T:Dommel.ITableNameResolver"/> implementation for resolving table names for entities.
+        /// </summary>
+        /// <param name="resolver">An instance of <see cref="T:Dommel.ITableNameResolver"/>.</param>
+        public static void SetTableNameResolver(ITableNameResolver resolver)
+        {
+            _tableNameResolver = resolver;
+        }
+
+        /// <summary>
+        /// Defines methods for resolving table names of entities. 
+        /// Custom implementations can be registerd with <see cref="M:SetTableNameResolver()"/>.
+        /// </summary>
+        public interface ITableNameResolver
+        {
+            /// <summary>
+            /// Resolves the table name for the specified type.
+            /// </summary>
+            /// <param name="type">The type to resolve the table name for.</param>
+            /// <returns>A string containing the resolved table name for for <paramref name="type"/>.</returns>
+            string ResolveTableName(Type type);
+        }
+
+        /// <summary>
+        /// Implements the <see cref="T:Dommel.ITableNameResolver"/> interface by resolving table names 
+        /// by making the type name plural and removing the 'I' prefix for interfaces. 
+        /// </summary>
+        public class DefaultTableNameResolver : ITableNameResolver
+        {
+            /// <summary>
+            /// Resolves the table name by making the type plural (+ 's', Product -> Products) 
+            /// and removing the 'I' prefix for interfaces.
+            /// </summary>
+            public virtual string ResolveTableName(Type type)
+            {
+                string name = type.Name + "s";
+
+                if (type.IsInterface && name.StartsWith("I"))
+                {
+                    name = name.Substring(1);
+                }
+
+                // todo: add [Table] attribute support.
+                return name;
+            }
+        }
+        #endregion
+
+        #region Column name resolving
+        private static IColumnNameResolver _columnNameResolver = new DefaultColumnNameResolver();
+
+        /// <summary>
+        /// Sets the <see cref="T:Dommel.IColumnNameResolver"/> implementation for resolving column names.
+        /// </summary>
+        /// <param name="resolver">An instance of <see cref="T:Dommel.IColumnNameResolver"/>.</param>
+        public static void SetColumnNameResolver(IColumnNameResolver resolver)
+        {
+            _columnNameResolver = resolver;
+        }
+
+        /// <summary>
+        /// Defines methods for resolving column names for entities. 
+        /// Custom implementations can be registerd with <see cref="M:SetColumnNameResolver()"/>.
+        /// </summary>
+        public interface IColumnNameResolver
+        {
+            /// <summary>
+            /// Resolves the column name for the specified property.
+            /// </summary>
+            /// <param name="propertyInfo">The property of the entity.</param>
+            /// <returns>The column name for the property.</returns>
+            string ResolveColumnName(PropertyInfo propertyInfo);
+        }
+
+        /// <summary>
+        /// Implements the <see cref="DommelMapper.IKeyPropertyResolver"/>.
+        /// </summary>
+        public class DefaultColumnNameResolver : IColumnNameResolver
+        {
+            /// <summary>
+            /// Resolves the column name for the property. This is just the name of the property.
+            /// </summary>
+            public virtual string ResolveColumnName(PropertyInfo propertyInfo)
+            {
+                return propertyInfo.Name;
+            }
+        }
+        #endregion
+
+        #region Sql builders
+        /// <summary>
+        /// Adds a custom implementation of <see cref="T:DommelMapper.ISqlBuilder"/> 
+        /// for the specified ADO.NET connection type.
+        /// </summary>
+        /// <param name="connectionType">
+        /// The ADO.NET conncetion type to use the <paramref name="builder"/> with. 
+        /// Example: <c>typeof(SqlConnection)</c>.
+        /// </param>
+        /// <param name="builder">An implementation of the <see cref="T:DommelMapper.ISqlBuilder interface"/>.</param>
+        public static void AddSqlBuilder(Type connectionType, ISqlBuilder builder)
+        {
+            _sqlBuilders[connectionType.Name.ToLower()] = builder;
+        }
+
+        private static ISqlBuilder GetBuilder(IDbConnection connection)
+        {
+            string connectionName = connection.GetType().Name.ToLower();
+            ISqlBuilder builder;
+            return _sqlBuilders.TryGetValue(connectionName, out builder) ? builder : new SqlServerSqlBuilder();
+        }
+
+        /// <summary>
+        /// Defines methods for building specialized SQL queries.
+        /// </summary>
+        public interface ISqlBuilder
+        {
+            /// <summary>
+            /// Builds an insert query using the specified table name, column names and parameter names. 
+            /// A query to fetch the new id will be included as well.
+            /// </summary>
+            /// <param name="tableName">The name of the table to query.</param>
+            /// <param name="columnNames">The names of the columns in the table.</param>
+            /// <param name="paramNames">The names of the parameters in the database command.</param>
+            /// <param name="keyProperty">The key property. This can be used to query a specific column for the new id. This is optional.</param>
+            /// <returns>An insert query including a query to fetch the new id.</returns>
+            string BuildInsert(string tableName, string[] columnNames, string[] paramNames, PropertyInfo keyProperty);
+        }
+
+        private sealed class SqlServerSqlBuilder : ISqlBuilder
+        {
+            public string BuildInsert(string tableName, string[] columnNames, string[] paramNames, PropertyInfo keyProperty)
+            {
+                return string.Format("set nocount on insert into {0} ({1}) values ({2}) select cast(scope_identity() as int)",
+                    tableName,
+                    string.Join(", ", columnNames),
+                    string.Join(", ", paramNames));
+            }
+        }
+
+        private sealed class SqlServerCeSqlBuilder : ISqlBuilder
+        {
+            public string BuildInsert(string tableName, string[] columnNames, string[] paramNames, PropertyInfo keyProperty)
+            {
+                return string.Format("insert into {0} ({1}) values ({2}) select cast(@@IDENTITY as int)",
+                    tableName,
+                    string.Join(", ", columnNames),
+                    string.Join(", ", paramNames));
+            }
+        }
+
+        private sealed class SqliteSqlBuilder : ISqlBuilder
+        {
+            public string BuildInsert(string tableName, string[] columnNames, string[] paramNames, PropertyInfo keyProperty)
+            {
+                return string.Format("insert into {0} ({1}) values ({2}); select last_insert_rowid() id",
+                    tableName,
+                    string.Join(", ", columnNames),
+                    string.Join(", ", paramNames));
+            }
+        }
+
+        private sealed class MySqlSqlBuilder : ISqlBuilder
+        {
+            public string BuildInsert(string tableName, string[] columnNames, string[] paramNames, PropertyInfo keyProperty)
+            {
+                return string.Format("insert into {0} ({1}) values ({2}) select LAST_INSERT_ID() id",
+                    tableName,
+                    string.Join(", ", columnNames),
+                    string.Join(", ", paramNames));
+            }
+        }
+
+        private sealed class PostgresSqlBuilder : ISqlBuilder
+        {
+            public string BuildInsert(string tableName, string[] columnNames, string[] paramNames, PropertyInfo keyProperty)
+            {
+                string sql = string.Format("insert into {0} ({1}) values ({2}) select last_insert_rowid() id",
+                    tableName,
+                    string.Join(", ", columnNames),
+                    string.Join(", ", paramNames));
+
+                if (keyProperty != null)
+                {
+                    string keyColumnName = Resolvers.Column(keyProperty);
+
+                    sql += " RETURNING " + keyColumnName;
+                }
+                else
+                {
+                    // todo: what behavior is desired here?
+                    throw new Exception("A key property is required for the PostgresSqlBuilder.");
+                }
+
+                return sql;
+            }
+        }
+        #endregion
+    }
+}