<<<<<<< HEAD
﻿using System.Reflection;
using System.Runtime.CompilerServices;
using System.Runtime.InteropServices;

// General Information about an assembly is controlled through the following 
// set of attributes. Change these attribute values to modify the information
// associated with an assembly.
[assembly: AssemblyTitle("Dommel")]
[assembly: AssemblyDescription("")]
[assembly: AssemblyConfiguration("")]
[assembly: AssemblyCompany("")]
[assembly: AssemblyProduct("Dommel")]
[assembly: AssemblyCopyright("Copyright © 2014 Henk Mollema")]
[assembly: AssemblyTrademark("")]
[assembly: AssemblyCulture("")]

// Setting ComVisible to false makes the types in this assembly not visible 
// to COM components.  If you need to access a type in this assembly from 
// COM, set the ComVisible attribute to true on that type.
[assembly: ComVisible(false)]

// The following GUID is for the ID of the typelib if this project is exposed to COM
[assembly: Guid("6c76538f-9fb2-4789-972c-d72e2f468462")]

[assembly: AssemblyVersion("1.3.3")]
=======
﻿using System.Reflection;
using System.Runtime.CompilerServices;
using System.Runtime.InteropServices;

// General Information about an assembly is controlled through the following 
// set of attributes. Change these attribute values to modify the information
// associated with an assembly.
[assembly: AssemblyTitle("Dommel")]
[assembly: AssemblyDescription("")]
[assembly: AssemblyConfiguration("")]
[assembly: AssemblyCompany("")]
[assembly: AssemblyProduct("Dommel")]
[assembly: AssemblyCopyright("Copyright © 2014 Henk Mollema")]
[assembly: AssemblyTrademark("")]
[assembly: AssemblyCulture("")]

// Setting ComVisible to false makes the types in this assembly not visible 
// to COM components.  If you need to access a type in this assembly from 
// COM, set the ComVisible attribute to true on that type.
[assembly: ComVisible(false)]

// The following GUID is for the ID of the typelib if this project is exposed to COM
[assembly: Guid("6c76538f-9fb2-4789-972c-d72e2f468462")]

[assembly: AssemblyVersion("1.4.0")]
>>>>>>> e9044255
<|MERGE_RESOLUTION|>--- conflicted
+++ resolved
@@ -1,53 +1,25 @@
-<<<<<<< HEAD
-﻿using System.Reflection;
-using System.Runtime.CompilerServices;
-using System.Runtime.InteropServices;
-
-// General Information about an assembly is controlled through the following 
-// set of attributes. Change these attribute values to modify the information
-// associated with an assembly.
-[assembly: AssemblyTitle("Dommel")]
-[assembly: AssemblyDescription("")]
-[assembly: AssemblyConfiguration("")]
-[assembly: AssemblyCompany("")]
-[assembly: AssemblyProduct("Dommel")]
-[assembly: AssemblyCopyright("Copyright © 2014 Henk Mollema")]
-[assembly: AssemblyTrademark("")]
-[assembly: AssemblyCulture("")]
-
-// Setting ComVisible to false makes the types in this assembly not visible 
-// to COM components.  If you need to access a type in this assembly from 
-// COM, set the ComVisible attribute to true on that type.
-[assembly: ComVisible(false)]
-
-// The following GUID is for the ID of the typelib if this project is exposed to COM
-[assembly: Guid("6c76538f-9fb2-4789-972c-d72e2f468462")]
-
-[assembly: AssemblyVersion("1.3.3")]
-=======
-﻿using System.Reflection;
-using System.Runtime.CompilerServices;
-using System.Runtime.InteropServices;
-
-// General Information about an assembly is controlled through the following 
-// set of attributes. Change these attribute values to modify the information
-// associated with an assembly.
-[assembly: AssemblyTitle("Dommel")]
-[assembly: AssemblyDescription("")]
-[assembly: AssemblyConfiguration("")]
-[assembly: AssemblyCompany("")]
-[assembly: AssemblyProduct("Dommel")]
-[assembly: AssemblyCopyright("Copyright © 2014 Henk Mollema")]
-[assembly: AssemblyTrademark("")]
-[assembly: AssemblyCulture("")]
-
-// Setting ComVisible to false makes the types in this assembly not visible 
-// to COM components.  If you need to access a type in this assembly from 
-// COM, set the ComVisible attribute to true on that type.
-[assembly: ComVisible(false)]
-
-// The following GUID is for the ID of the typelib if this project is exposed to COM
-[assembly: Guid("6c76538f-9fb2-4789-972c-d72e2f468462")]
-
-[assembly: AssemblyVersion("1.4.0")]
->>>>>>> e9044255
+﻿using System.Reflection;
+using System.Runtime.CompilerServices;
+using System.Runtime.InteropServices;
+
+// General Information about an assembly is controlled through the following 
+// set of attributes. Change these attribute values to modify the information
+// associated with an assembly.
+[assembly: AssemblyTitle("Dommel")]
+[assembly: AssemblyDescription("")]
+[assembly: AssemblyConfiguration("")]
+[assembly: AssemblyCompany("")]
+[assembly: AssemblyProduct("Dommel")]
+[assembly: AssemblyCopyright("Copyright © 2014 Henk Mollema")]
+[assembly: AssemblyTrademark("")]
+[assembly: AssemblyCulture("")]
+
+// Setting ComVisible to false makes the types in this assembly not visible 
+// to COM components.  If you need to access a type in this assembly from 
+// COM, set the ComVisible attribute to true on that type.
+[assembly: ComVisible(false)]
+
+// The following GUID is for the ID of the typelib if this project is exposed to COM
+[assembly: Guid("6c76538f-9fb2-4789-972c-d72e2f468462")]
+
+[assembly: AssemblyVersion("1.4.0")]